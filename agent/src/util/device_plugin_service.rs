--- conflicted
+++ resolved
@@ -1,7 +1,6 @@
 use super::constants::{
     HEALTHY, KUBELET_UPDATE_CHANNEL_CAPACITY, LIST_AND_WATCH_SLEEP_SECS, UNHEALTHY,
 };
-use super::discovery_operator::generate_digest;
 use super::v1beta1;
 use super::v1beta1::{
     device_plugin_server::DevicePlugin, AllocateRequest, AllocateResponse, DevicePluginOptions,
@@ -307,8 +306,6 @@
         kube_interface: Arc<impl KubeInterface>,
     ) -> Result<Response<AllocateResponse>, Status> {
         let mut container_responses: Vec<v1beta1::ContainerAllocateResponse> = Vec::new();
-        // suffix to add to each device property
-        let device_property_suffix = self.instance_id.to_uppercase();
 
         for request in requests.into_inner().container_requests {
             trace!(
@@ -321,32 +318,7 @@
             for device_usage_id in request.devices_i_ds {
                 match allocate_for_instance(
                     &self.instance_name,
-<<<<<<< HEAD
-=======
-                    device_usage_id
-                );
-
-                akri_annotations.insert(
-                    format!("{}{}", AKRI_SLOT_ANNOTATION_NAME_PREFIX, &device_usage_id),
-                    device_usage_id.clone(),
-                );
-
-                // add suffix _<instance_id> to each device property
-                let converted_properties = self
-                    .device
-                    .properties
-                    .iter()
-                    .map(|(key, value)| {
-                        (
-                            format!("{}_{}", key, &device_property_suffix),
-                            value.to_string(),
-                        )
-                    })
-                    .collect::<HashMap<String, String>>();
-                akri_device_properties.extend(converted_properties);
-
-                if let Err(e) = try_update_instance_device_usage(
->>>>>>> 6ca28746
+                    &self.instance_id,
                     &device_usage_id,
                     &self.device,
                     &self.config_namespace,
@@ -726,9 +698,13 @@
                         return Err(e);
                     }
                 };
+                // TODO: find a better way to get instance id, extracting from instance name is fragile
+                let prefix = format!("{}-", self.config_name);
+                let instance_id = instance_name.strip_prefix(&prefix).unwrap();
                 // allocate device_usage_id
                 match allocate_for_instance(
                     instance_name,
+                    instance_id,
                     &device_usage_id,
                     &device,
                     &self.config_namespace,
@@ -1143,6 +1119,7 @@
 
 async fn allocate_for_instance(
     instance_name: &str,
+    instance_id: &str,
     device_usage_id: &str,
     device: &Device,
     config_namespace: &str,
@@ -1162,8 +1139,8 @@
         device_usage_id.to_string(),
     );
 
-    let hash_id_value = generate_digest(device_usage_id, 3);
-    // add suffix _<usage_id> to each device property
+    let hash_id_value = instance_id.to_uppercase();
+    // add suffix _<instance_id> to each device property
     let converted_properties = device
         .properties
         .iter()
@@ -1884,11 +1861,7 @@
         // Check that Device properties are set as env vars by checking for
         // property of device created in `create_device_plugin_service`
         assert_eq!(
-<<<<<<< HEAD
-            broker_envs.get("DEVICE_LOCATION_INFO_76cc26").unwrap(),
-=======
             broker_envs.get("DEVICE_LOCATION_INFO_B494B6").unwrap(),
->>>>>>> 6ca28746
             "endpoint"
         );
         assert!(device_plugin_service_receivers
