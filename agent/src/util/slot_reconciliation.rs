--- conflicted
+++ resolved
@@ -1,9 +1,5 @@
 use super::{constants::SLOT_RECONCILIATION_CHECK_DELAY_SECS, crictl_containers};
-<<<<<<< HEAD
-use akri_shared::akri::instance::device_usage::{DeviceUsage, DeviceUsageKind};
-=======
 use akri_shared::akri::instance::device_usage::NodeUsage;
->>>>>>> 4e421d6f
 use akri_shared::{akri::instance::InstanceSpec, k8s::KubeInterface};
 use async_trait::async_trait;
 use k8s_openapi::api::core::v1::PodStatus;
@@ -107,17 +103,6 @@
         );
 
         // Any slot found in use should be scrubbed from our list
-<<<<<<< HEAD
-        node_slot_usage.iter().for_each(|slot| {
-            trace!("reconcile - remove slot from tracked slots: {:?}", slot);
-            if let Ok(slot_usage) = DeviceUsage::from_str(slot) {
-                self.removal_slot_map
-                    .lock()
-                    .unwrap()
-                    .remove(&slot_usage.get_usage_name());
-            }
-        });
-=======
         {
             let mut removal_slot_map_guard = self.removal_slot_map.lock().unwrap();
             node_slot_usage.iter().for_each(|(slot, _)| {
@@ -125,7 +110,6 @@
                 removal_slot_map_guard.remove(slot);
             });
         }
->>>>>>> 4e421d6f
         trace!(
             "reconcile - removal_slot_map after removing node_slot_usage: {:?}",
             self.removal_slot_map
@@ -185,16 +169,6 @@
                 .device_usage
                 .iter()
                 .filter_map(|(k, v)| {
-<<<<<<< HEAD
-                    let same_node_name = match DeviceUsage::from_str(v) {
-                        Ok(usage) => usage.is_same_usage(node_name),
-                        Err(_) => false,
-                    };
-                    // We need to add node_name to this slot IF
-                    //     the slot is not labeled with node_name AND
-                    //     there is a container using that slot on this node
-                    if same_node_name {
-=======
                     let same_node_name = match NodeUsage::from_str(v) {
                         Ok(node_usage) => node_usage.is_same_node(node_name),
                         Err(_) => false,
@@ -207,28 +181,10 @@
                             .get_key_value(k)
                             .map(|(slot, node_usage)| (slot.to_string(), node_usage.clone()))
                     } else {
->>>>>>> 4e421d6f
                         None
-                    } else {
-                        node_slot_usage
-                            .iter()
-                            .find(|u| match DeviceUsage::from_str(u) {
-                                Ok(slot_usage) => slot_usage.is_same_usage(k),
-                                Err(_) => false,
-                            })
-                            .map(|usage| {
-                                (
-                                    k.to_string(),
-                                    DeviceUsage::from_str(usage).unwrap().get_kind(),
-                                )
-                            })
                     }
                 })
-<<<<<<< HEAD
-                .collect::<HashMap<String, DeviceUsageKind>>();
-=======
                 .collect::<HashMap<String, NodeUsage>>();
->>>>>>> 4e421d6f
 
             // Check Instance to find slots that are registered to this node, but
             // there is no actual pod using the slot.  We should update the Instance
@@ -241,26 +197,11 @@
                 .device_usage
                 .iter()
                 .filter_map(|(k, v)| {
-<<<<<<< HEAD
-                    let same_node_name = match DeviceUsage::from_str(v) {
-                        Ok(usage) => usage.is_same_usage(node_name),
-                        Err(_) => false,
-                    };
-                    if same_node_name
-                        && node_slot_usage
-                            .iter()
-                            .all(|usage| match DeviceUsage::from_str(usage) {
-                                Ok(slot_usage) => !slot_usage.is_same_usage(k),
-                                Err(_) => true,
-                            })
-                    {
-=======
                     let same_node_name = match NodeUsage::from_str(v) {
                         Ok(usage) => usage.is_same_node(node_name),
                         Err(_) => false,
                     };
                     if same_node_name && !node_slot_usage.contains_key(k) {
->>>>>>> 4e421d6f
                         // We need to clean this slot IF
                         //     this slot is handled by this node AND
                         //     there are no containers using that slot on this node
@@ -315,23 +256,12 @@
                                 // Restore usage because there have been
                                 // cases where a Pod is running (which corresponds
                                 // to an Allocate call, but the Instance slot is empty.
-<<<<<<< HEAD
-                                let usage_kind = slots_missing_this_node_name.get(slot).unwrap();
-                                DeviceUsage::create(usage_kind, node_name)
-                                    .unwrap()
-                                    .to_string()
-=======
                                 slots_missing_this_node_name.get(slot).unwrap().to_string()
->>>>>>> 4e421d6f
                             } else if slots_to_clean.contains(slot) {
                                 // Set usage to free because there is no
                                 // Deallocate message from kubelet for us to know
                                 // when a slot is no longer in use
-<<<<<<< HEAD
-                                DeviceUsage::default().to_string()
-=======
                                 NodeUsage::default().to_string()
->>>>>>> 4e421d6f
                             } else {
                                 // This slot remains unchanged.
                                 usage.into()
