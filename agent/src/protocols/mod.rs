--- conflicted
+++ resolved
@@ -99,8 +99,6 @@
             Ok(_) => Ok(Box::new(debug_echo::DebugEchoDiscoveryHandler::new(dbg))),
             _ => Err(anyhow::format_err!("No protocol configured")),
         },
-<<<<<<< HEAD
-=======
         // If the feature-gated protocol handlers are not included, this catch-all
         // should surface any invalid Configuration requests (i.e. udev-feat not
         // included at build-time ... but at runtime, a udev Configuration is
@@ -108,7 +106,6 @@
         // code triggers an unreachable pattern warning.  #[allow] is added to
         // explicitly hide this warning.
         #[allow(unreachable_patterns)]
->>>>>>> 1b5c9b7f
         config => Err(anyhow::format_err!(
             "No handler found for configuration {:?}",
             config
