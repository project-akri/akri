[package]
name = "agent"
<<<<<<< HEAD
version = "0.10.1"
=======
version = "0.10.5"
>>>>>>> 54923fb2
authors = ["Kate Goldenring <kate.goldenring@microsoft.com>", "<bfjelds@microsoft.com>"]
edition = "2018"
rust-version = "1.68.1"

# See more keys and their definitions at https://doc.rust-lang.org/cargo/reference/manifest.html

[dependencies]
akri-debug-echo = { path = "../discovery-handlers/debug-echo" }
akri-discovery-utils = { path = "../discovery-utils" }
akri-onvif = { path = "../discovery-handlers/onvif", optional = true }
akri-opcua = { path = "../discovery-handlers/opcua", optional = true }
akri-udev = { path = "../discovery-handlers/udev", optional = true }
akri-shared = { path = "../shared" }
anyhow = "1.0.38"
async-stream = "0.3"
async-trait = "0.1.0"
blake2 = "0.9.0"
chrono = "0.4.10"
cfg-if = "1.0.0"
env_logger = "0.9.0"
futures = { version = "0.3.1", package = "futures" }
futures-core = "0.3"
futures-util = "0.3"
hyper = "0.14.2"
h2 = "=0.3.3"
kube = { version = "0.80.0",  features = ["derive"] }
kube-runtime = "0.80.0"
k8s-openapi = { version = "0.17.0", default-features = false, features = ["schemars", "v1_23"] }
lazy_static = "1.4"
log = "0.4"
mockall_double = "0.2.0"
prometheus = { version = "0.12.0", features = ["process"] }
prost = "0.8.0"
prost-types = "0.8.0"
rand = "0.8.2"
serde = "1.0.104"
serde_json = "1.0.45"
serde_yaml = "0.8.11"
serde_derive = "1.0.104"
tokio = { version = "1.0", features = ["rt-multi-thread", "time", "fs", "macros", "net"] }
tokio-stream = { version =  "0.1", features = ["net"] }
tonic = "0.5.2"
tower = "0.4.8"
url = "2.1.0"
uuid = { version = "0.8.1", features = ["v4"] }

[build-dependencies]
tonic-build = "0.5.2"

[dev-dependencies]
# for testing using a simple discovery handler
akri-discovery-utils = { path = "../discovery-utils", features = ["mock-discovery-handler"] }
akri-onvif = { path = "../discovery-handlers/onvif" }
akri-opcua = { path = "../discovery-handlers/opcua" }
akri-udev = { path = "../discovery-handlers/udev"}
mockall = "0.10.2"
mock_instant = { version = "0.2", features = ["sync"] }
tempfile = "3.1.0"

[features]
# To embed discovery handlers, add the desired discovery handler features to default and "agent-full".
# Or set the features when building the agent with
# `cargo build --manifest-path agent/Cargo.toml --features "agent-full onvif-feat opcua-feat udev-feat"`
default = []
onvif-feat = [ "akri-onvif"]
opcua-feat = ["akri-opcua"]
udev-feat = ["akri-udev"]
agent-full = []<|MERGE_RESOLUTION|>--- conflicted
+++ resolved
@@ -1,10 +1,6 @@
 [package]
 name = "agent"
-<<<<<<< HEAD
-version = "0.10.1"
-=======
 version = "0.10.5"
->>>>>>> 54923fb2
 authors = ["Kate Goldenring <kate.goldenring@microsoft.com>", "<bfjelds@microsoft.com>"]
 edition = "2018"
 rust-version = "1.68.1"
