--- conflicted
+++ resolved
@@ -1,10 +1,6 @@
 [package]
 name = "agent"
-<<<<<<< HEAD
-version = "0.12.10"
-=======
 version = "0.12.11"
->>>>>>> 632035e5
 license = "Apache-2.0"
 authors = ["Kate Goldenring <kate.goldenring@microsoft.com>", "<bfjelds@microsoft.com>"]
 edition = "2018"
