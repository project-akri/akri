[package]
name = "agent"
version = "0.1.7"
authors = ["Kate Goldenring <kate.goldenring@microsoft.com>", "<bfjelds@microsoft.com>"]
edition = "2018"

# See more keys and their definitions at https://doc.rust-lang.org/cargo/reference/manifest.html

[dependencies]
async-stream = "0.2"
async-trait = "0.1.0"
blake2 = "0.8.0"
chrono = "0.4.10"
cfg-if = "0.1"
coap = { version = "0.9", optional = true }
coap-lite = { version = "0.3", optional = true }
env_logger = "0.6.1"
failure = "0.1.5"
futures = { version = "0.3.1", package = "futures" }
futures-core = "0.3"
futures-util = "0.3"
futures-old = { version = "0.1", package = "futures" }
hyper = "0.11"
kube = { version = "0.23.0", features = ["openapi"] }
k8s-openapi = { version = "0.6.0", features = ["v1_16"] }
log = "0.4"
mockall = "0.6.0"
opcua-client = { version = "0.7.0", optional = true }
pest = { version = "2.0", optional = true }
pest_derive = { version = "2.0", optional = true }
prost = "0.6"
rand = "0.7"
regex = "1"
serde = "1.0.104"
serde_json = "1.0.45"
serde_yaml = "0.8.11"
serde_derive = "1.0.104"
akri-shared = { path = "../shared" }
tempfile = "3.1.0"
tokio = { version = "0.2", features = ["full"] }
tokio-core = "0.1"
tonic = "0.1"
tower = "0.3" 
udev = { version = "0.4", optional = true }
url = "2.1.0"
uuid = { version = "0.8.1", features = ["v4"] }
xml-rs = { version = "0.8.0", optional = true }
yaserde = { version = "0.3.13", optional = true }
yaserde_derive = { version = "0.3.13", optional = true }

[build-dependencies]
tonic-build = "0.1.1"

[features]
<<<<<<< HEAD
default = ["onvif", "opcua", "udevf", "coapcore"]

onvif = ["xml-rs", "yaserde", "yaserde_derive"]
opcua = ["opcua-client"]
udevf = ["pest", "pest_derive", "udev"]
coapcore = ["coap", "coap-lite"]
=======
default = ["onvif-feat", "opcua-feat", "udev-feat"]

onvif-feat = ["xml-rs", "yaserde", "yaserde_derive"]
opcua-feat = ["opcua-client"]
udev-feat = ["pest", "pest_derive", "udev"]
>>>>>>> c984d99c
<|MERGE_RESOLUTION|>--- conflicted
+++ resolved
@@ -52,17 +52,9 @@
 tonic-build = "0.1.1"
 
 [features]
-<<<<<<< HEAD
-default = ["onvif", "opcua", "udevf", "coapcore"]
-
-onvif = ["xml-rs", "yaserde", "yaserde_derive"]
-opcua = ["opcua-client"]
-udevf = ["pest", "pest_derive", "udev"]
-coapcore = ["coap", "coap-lite"]
-=======
-default = ["onvif-feat", "opcua-feat", "udev-feat"]
+default = ["onvif-feat", "opcua-feat", "udev-feat", "coapcore-feat"]
 
 onvif-feat = ["xml-rs", "yaserde", "yaserde_derive"]
 opcua-feat = ["opcua-client"]
 udev-feat = ["pest", "pest_derive", "udev"]
->>>>>>> c984d99c
+coapcore-feat = ["coap", "coap-lite"]