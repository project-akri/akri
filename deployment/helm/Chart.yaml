--- conflicted
+++ resolved
@@ -15,17 +15,9 @@
 # This is the chart version. This version number should be incremented each time you make changes
 # to the chart and its templates, including the app version.
 # Versions are expected to follow Semantic Versioning (https://semver.org/)
-<<<<<<< HEAD
-version: 0.5.1
-=======
 version: 0.6.0
->>>>>>> f0fa7911
 
 # This is the version number of the application being deployed. This version number should be
 # incremented each time you make changes to the application. Versions are not expected to
 # follow Semantic Versioning. They should reflect the version the application is using.
-<<<<<<< HEAD
-appVersion: 0.5.1
-=======
-appVersion: 0.6.0
->>>>>>> f0fa7911
+appVersion: 0.6.0