--- conflicted
+++ resolved
@@ -1,10 +1,6 @@
 use akri_shared::{
     akri::{
-<<<<<<< HEAD
-        instance::device_usage::DeviceUsage,
-=======
         instance::device_usage::NodeUsage,
->>>>>>> 4e421d6f
         instance::{Instance, InstanceSpec},
         retry::{random_delay, MAX_INSTANCE_UPDATE_TRIES},
     },
@@ -302,24 +298,15 @@
             .device_usage
             .iter()
             .map(|(slot, usage)| {
-<<<<<<< HEAD
-                let same_node_name = match DeviceUsage::from_str(usage) {
-                    Ok(node_usage) => node_usage.is_same_usage(vanished_node_name),
-=======
                 let same_node_name = match NodeUsage::from_str(usage) {
                     Ok(node_usage) => node_usage.is_same_node(vanished_node_name),
->>>>>>> 4e421d6f
                     Err(_) => false,
                 };
 
                 (
                     slot.to_string(),
                     if same_node_name {
-<<<<<<< HEAD
-                        DeviceUsage::default().to_string()
-=======
                         NodeUsage::default().to_string()
->>>>>>> 4e421d6f
                     } else {
                         usage.into()
                     },
