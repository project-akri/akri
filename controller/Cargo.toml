--- conflicted
+++ resolved
@@ -1,10 +1,6 @@
 [package]
 name = "controller"
-<<<<<<< HEAD
-version = "0.8.21"
-=======
 version = "0.8.22"
->>>>>>> 868121e7
 authors = ["<bfjelds@microsoft.com>", "<kagold@microsoft.com>"]
 edition = "2018"
 rust-version = "1.61.0"
