use super::discovery_impl::util;
use super::discovery_utils::{
    OnvifQuery, OnvifQueryImpl, ONVIF_DEVICE_IP_ADDRESS_LABEL_ID,
    ONVIF_DEVICE_MAC_ADDRESS_LABEL_ID, ONVIF_DEVICE_SERVICE_URL_LABEL_ID,
    ONVIF_DEVICE_UUID_LABEL_ID,
};
use akri_discovery_utils::{
    discovery::{
        discovery_handler::{deserialize_discovery_details, DISCOVERED_DEVICES_CHANNEL_CAPACITY},
        v0::{
            discovery_handler_server::DiscoveryHandler, Device, DiscoverRequest, DiscoverResponse,
        },
        DiscoverStream,
    },
    filtering::{FilterList, FilterType},
};
use async_trait::async_trait;
use log::{error, info, trace};
use std::{collections::HashMap, time::Duration};
use tokio::{sync::mpsc, time::sleep};
use tonic::{Response, Status};

// TODO: make this configurable
pub const DISCOVERY_INTERVAL_SECS: u64 = 10;

/// This defines the ONVIF data stored in the Configuration
/// CRD
///
/// The ONVIF discovery handler is structured to store a filter list for
/// ip addresses, mac addresses, and ONVIF scopes.
#[derive(Serialize, Deserialize, Clone, Debug)]
#[serde(rename_all = "camelCase")]
pub struct OnvifDiscoveryDetails {
    #[serde(default, skip_serializing_if = "Option::is_none")]
    pub ip_addresses: Option<FilterList>,
    #[serde(default, skip_serializing_if = "Option::is_none")]
    pub mac_addresses: Option<FilterList>,
    #[serde(default, skip_serializing_if = "Option::is_none")]
    pub scopes: Option<FilterList>,
    #[serde(default, skip_serializing_if = "Option::is_none")]
    pub uuids: Option<FilterList>,
    #[serde(default = "default_discovery_timeout_seconds")]
    pub discovery_timeout_seconds: i32,
}

fn default_discovery_timeout_seconds() -> i32 {
    1
}

/// `DiscoveryHandlerImpl` discovers the onvif instances as described by the `OnvifDiscoveryDetails` filters `ip_addresses`,
/// `mac_addresses`, and `scopes`.
/// The instances it discovers are always shared.
pub struct DiscoveryHandlerImpl {
    register_sender: Option<mpsc::Sender<()>>,
}

impl DiscoveryHandlerImpl {
    pub fn new(register_sender: Option<mpsc::Sender<()>>) -> Self {
        DiscoveryHandlerImpl { register_sender }
    }
}

#[async_trait]
impl DiscoveryHandler for DiscoveryHandlerImpl {
    type DiscoverStream = DiscoverStream;
    async fn discover(
        &self,
        request: tonic::Request<DiscoverRequest>,
    ) -> Result<Response<Self::DiscoverStream>, Status> {
        info!("discover - called for ONVIF protocol");
        let register_sender = self.register_sender.clone();
        let discover_request = request.get_ref();
        let (discovered_devices_sender, discovered_devices_receiver) =
            mpsc::channel(DISCOVERED_DEVICES_CHANNEL_CAPACITY);
        let discovery_handler_config: OnvifDiscoveryDetails =
            deserialize_discovery_details(&discover_request.discovery_details)
                .map_err(|e| tonic::Status::new(tonic::Code::InvalidArgument, format!("{}", e)))?;
        tokio::spawn(async move {
            let mut previous_cameras = HashMap::new();
            let mut filtered_camera_devices = HashMap::new();
            loop {
                // Before each iteration, check if receiver has dropped
                if discovered_devices_sender.is_closed() {
                    error!("discover - channel closed ... attempting to re-register with Agent");
                    if let Some(sender) = register_sender {
                        sender.send(()).await.unwrap();
                    }
                    break;
                }
                let mut changed_camera_list = false;
                let onvif_query = OnvifQueryImpl {};

                trace!("discover - filters:{:?}", &discovery_handler_config,);
                let mut socket = util::get_discovery_response_socket().await.unwrap();
                let latest_cameras = util::simple_onvif_discover(
                    &mut socket,
                    discovery_handler_config.scopes.as_ref(),
                    Duration::from_secs(discovery_handler_config.discovery_timeout_seconds as u64),
                )
                .await
                .unwrap();
                trace!("discover - discovered:{:?}", &latest_cameras);
                // Remove cameras that have gone offline
                previous_cameras.keys().for_each(|c| {
                    if !latest_cameras.contains_key(c) {
                        changed_camera_list = true;
                        filtered_camera_devices.remove(c);
                    }
                });

                let futures: Vec<_> = latest_cameras
                    .iter()
                    .filter(|(k, _)| !previous_cameras.contains_key(*k))
                    .map(|(uri, uuid)| {
                        apply_filters(&discovery_handler_config, uri, uuid, &onvif_query)
                    })
                    .collect();
                let options = futures_util::future::join_all(futures).await;
                // Insert newly discovered camera that are not filtered out
                options.into_iter().for_each(|o| {
                    if let Some((service_url, d)) = o {
                        changed_camera_list = true;
                        filtered_camera_devices.insert(service_url, d);
                    }
                });

                if changed_camera_list {
                    info!("discover - sending updated device list");
                    previous_cameras = latest_cameras;
                    if let Err(e) = discovered_devices_sender
                        .send(Ok(DiscoverResponse {
                            devices: filtered_camera_devices.values().cloned().collect(),
                        }))
                        .await
                    {
                        error!(
                            "discover - for ONVIF failed to send discovery response with error {}",
                            e
                        );
                        if let Some(sender) = register_sender {
                            sender.send(()).await.unwrap();
                        }
                        break;
                    }
                }
                sleep(Duration::from_secs(DISCOVERY_INTERVAL_SECS)).await;
            }
        });
        Ok(Response::new(tokio_stream::wrappers::ReceiverStream::new(
            discovered_devices_receiver,
        )))
    }
}

fn is_exclude_none(filter_list: Option<&FilterList>) -> bool {
    filter_list.map_or(true, |f| {
        f.items.is_empty() && f.action == FilterType::Exclude
    })
}

async fn apply_ip_and_mac_address_filters(
    ip_filter_list: Option<&FilterList>,
    mac_filter_list: Option<&FilterList>,
    device_service_uri: &str,
    onvif_query: &impl OnvifQuery,
<<<<<<< HEAD
) -> Option<HashMap<String, String>> {
=======
) -> Option<(String, Device)> {
    info!(
        "apply_filters - device service url {}, uuid {}",
        device_service_uri, device_uuid
    );
    // Evaluate device uuid against uuids filter if provided
    if util::execute_filter(
        discovery_handler_config.uuids.as_ref(),
        &[device_uuid.to_string()],
        |uuid, pattern| uuid.to_lowercase() == pattern.to_lowercase(),
    ) {
        return None;
    }

>>>>>>> 18f7dd4b
    let (ip_address, mac_address) = match onvif_query
        .get_device_ip_and_mac_address(device_service_uri)
        .await
    {
        Ok(ip_and_mac) => ip_and_mac,
        Err(e) => {
            error!(
                "apply_filters - error getting ip and mac address from {}: {}",
                device_service_uri, e
            );
            if is_exclude_none(ip_filter_list) && is_exclude_none(mac_filter_list) {
                // Ip and mac address filtering not required, return empty property map
                return Some(HashMap::new());
            } else {
                // Require Ip and mac address for filtering, return None
                return None;
            }
        }
    };
    // Evaluate camera ip address against ip filter if provided
    // use case-insensitive comparison in case of IPv6 is used
    let ip_address_as_vec = vec![ip_address.clone()];
    if util::execute_filter(ip_filter_list, &ip_address_as_vec, |scope, pattern| {
        scope.to_lowercase() == pattern.to_lowercase()
    }) {
        return None;
    }

    // Evaluate camera mac address against mac filter if provided
    let mac_address_as_vec = vec![mac_address.clone()];
    if util::execute_filter(mac_filter_list, &mac_address_as_vec, |scope, pattern| {
        scope.to_lowercase() == pattern.to_lowercase()
    }) {
        return None;
    }

    let mut properties = HashMap::new();
    properties.insert(ONVIF_DEVICE_IP_ADDRESS_LABEL_ID.into(), ip_address);
    properties.insert(ONVIF_DEVICE_MAC_ADDRESS_LABEL_ID.into(), mac_address);

    Some(properties)
}

async fn apply_filters(
    discovery_handler_config: &OnvifDiscoveryDetails,
    device_service_uri: &str,
    device_uuid: &str,
    onvif_query: &impl OnvifQuery,
) -> Option<(String, Device)> {
    info!(
        "apply_filters - device service url {}, uuid {}",
        device_service_uri, device_uuid
    );
    let ip_and_mac_properties = apply_ip_and_mac_address_filters(
        discovery_handler_config.ip_addresses.as_ref(),
        discovery_handler_config.mac_addresses.as_ref(),
        device_service_uri,
        onvif_query,
    )
    .await?;

    let service_uri_and_uuid_joined = format!("{}-{}", device_service_uri, device_uuid);
    let mut properties = HashMap::new();
    properties.insert(
        ONVIF_DEVICE_SERVICE_URL_LABEL_ID.to_string(),
        device_service_uri.to_string(),
    );
    properties.insert(ONVIF_DEVICE_UUID_LABEL_ID.into(), device_uuid.to_string());
    properties.extend(ip_and_mac_properties);

    Some((
        device_service_uri.to_string(),
        Device {
            id: service_uri_and_uuid_joined,
            properties,
            mounts: Vec::default(),
            device_specs: Vec::default(),
        },
    ))
}

#[cfg(test)]
mod tests {
    use super::super::discovery_utils::MockOnvifQuery;
    use super::*;
    use akri_discovery_utils::filtering::FilterType;

    struct IpAndMac {
        mock_uri: &'static str,
        mock_ip: &'static str,
        mock_mac: &'static str,
    }

    fn configure_scenario(mock: &mut MockOnvifQuery, ip_and_mac: Option<IpAndMac>) {
        if let Some(ip_and_mac_) = ip_and_mac {
            configure_get_device_ip_and_mac_address(
                mock,
                ip_and_mac_.mock_uri,
                ip_and_mac_.mock_ip,
                ip_and_mac_.mock_mac,
            )
        }
    }

    fn configure_get_device_ip_and_mac_address(
        mock: &mut MockOnvifQuery,
        uri: &'static str,
        ip: &'static str,
        mac: &'static str,
    ) {
        mock.expect_get_device_ip_and_mac_address()
            .times(1)
            .withf(move |u| u == uri)
            .returning(move |_| Ok((ip.to_string(), mac.to_string())));
    }

    fn expected_device(uri: &str, uuid: &str, ip: &str, mac: &str) -> (String, Device) {
        let mut properties = HashMap::new();
        properties.insert(
            ONVIF_DEVICE_SERVICE_URL_LABEL_ID.to_string(),
            uri.to_string(),
        );
        properties.insert(ONVIF_DEVICE_UUID_LABEL_ID.into(), uuid.to_string());
        properties.insert(ONVIF_DEVICE_IP_ADDRESS_LABEL_ID.into(), ip.to_string());
        properties.insert(ONVIF_DEVICE_MAC_ADDRESS_LABEL_ID.into(), mac.to_string());

        (
            uri.to_string(),
            Device {
                id: format!("{}-{}", uri, uuid),
                properties,
                mounts: Vec::default(),
                device_specs: Vec::default(),
            },
        )
    }

    #[test]
    fn test_deserialize_discovery_details() {
        let dh_config: OnvifDiscoveryDetails = deserialize_discovery_details("{}").unwrap();
        let serialized = serde_json::to_string(&dh_config).unwrap();
        let expected_deserialized = r#"{"discoveryTimeoutSeconds":1}"#;
        assert_eq!(expected_deserialized, serialized);
    }

    #[tokio::test]
    async fn test_apply_filters_no_filters() {
        let mock_uri = "device_uri";
        let mock_uuid = "device_uuid";
        let mock_ip = "mock.ip";
        let mock_mac = "mock:mac";

        let mut mock = MockOnvifQuery::new();
        configure_scenario(
            &mut mock,
            Some(IpAndMac {
                mock_uri,
                mock_ip,
                mock_mac,
            }),
        );

        let onvif_config = OnvifDiscoveryDetails {
            ip_addresses: None,
            mac_addresses: None,
            scopes: None,
            uuids: None,
            discovery_timeout_seconds: 1,
        };
        let instance = apply_filters(&onvif_config, mock_uri, mock_uuid, &mock)
            .await
            .unwrap();

        assert_eq!(
            expected_device(mock_uri, mock_uuid, mock_ip, mock_mac),
            instance
        );
    }

    #[tokio::test]
    async fn test_apply_filters_include_ip_exist() {
        let mock_uri = "device_uri";
        let mock_uuid = "device_uuid";
        let mock_ip = "mock.ip";
        let mock_mac = "mock:mac";

        let mut mock = MockOnvifQuery::new();
        configure_scenario(
            &mut mock,
            Some(IpAndMac {
                mock_uri,
                mock_ip,
                mock_mac,
            }),
        );

        let onvif_config = OnvifDiscoveryDetails {
            ip_addresses: Some(FilterList {
                action: FilterType::Include,
                items: vec![mock_ip.to_string()],
            }),
            mac_addresses: None,
            scopes: None,
            uuids: None,
            discovery_timeout_seconds: 1,
        };
        let instance = apply_filters(&onvif_config, mock_uri, mock_uuid, &mock)
            .await
            .unwrap();

        assert_eq!(
            expected_device(mock_uri, mock_uuid, mock_ip, mock_mac),
            instance
        );
    }

    #[tokio::test]
    async fn test_apply_filters_include_ip_nonexist() {
        let mock_uri = "device_uri";
        let mock_uuid = "device_uuid";

        let mut mock = MockOnvifQuery::new();
        configure_scenario(
            &mut mock,
            Some(IpAndMac {
                mock_uri,
                mock_ip: "mock.ip",
                mock_mac: "mock:mac",
            }),
        );

        let onvif_config = OnvifDiscoveryDetails {
            ip_addresses: Some(FilterList {
                action: FilterType::Include,
                items: vec!["nonexist.ip".to_string()],
            }),
            mac_addresses: None,
            scopes: None,
            uuids: None,
            discovery_timeout_seconds: 1,
        };
        assert!(apply_filters(&onvif_config, mock_uri, mock_uuid, &mock)
            .await
            .is_none());
    }

    #[tokio::test]
    async fn test_apply_filters_include_ip_similar() {
        let mock_uri = "device_uri";
        let mock_uuid = "device_uuid";

        let mut mock = MockOnvifQuery::new();
        configure_scenario(
            &mut mock,
            Some(IpAndMac {
                mock_uri,
                mock_ip: "mock.ip",
                mock_mac: "mock:mac",
            }),
        );

        let onvif_config = OnvifDiscoveryDetails {
            ip_addresses: Some(FilterList {
                action: FilterType::Include,
                items: vec!["mock.i".to_string()],
            }),
            mac_addresses: None,
            scopes: None,
            uuids: None,
            discovery_timeout_seconds: 1,
        };
        assert!(apply_filters(&onvif_config, mock_uri, mock_uuid, &mock)
            .await
            .is_none());
    }

    #[tokio::test]
    async fn test_apply_filters_exclude_ip_nonexist() {
        let mock_uri = "device_uri";
        let mock_uuid = "device_uuid";
        let mock_ip = "mock.ip";
        let mock_mac = "mock:mac";

        let mut mock = MockOnvifQuery::new();
        configure_scenario(
            &mut mock,
            Some(IpAndMac {
                mock_uri,
                mock_ip,
                mock_mac,
            }),
        );

        let onvif_config = OnvifDiscoveryDetails {
            ip_addresses: Some(FilterList {
                action: FilterType::Exclude,
                items: vec!["nonexist.ip".to_string()],
            }),
            mac_addresses: None,
            scopes: None,
            uuids: None,
            discovery_timeout_seconds: 1,
        };
        let instance = apply_filters(&onvif_config, mock_uri, mock_uuid, &mock)
            .await
            .unwrap();

        assert_eq!(
            expected_device(mock_uri, mock_uuid, mock_ip, mock_mac),
            instance
        );
    }

    #[tokio::test]
    async fn test_apply_filters_exclude_ip_exist() {
        let mock_uri = "device_uri";
        let mock_uuid = "device_uuid";
        let mock_ip = "mock.ip";

        let mut mock = MockOnvifQuery::new();
        configure_scenario(
            &mut mock,
            Some(IpAndMac {
                mock_uri,
                mock_ip,
                mock_mac: "mock:mac",
            }),
        );

        let onvif_config = OnvifDiscoveryDetails {
            ip_addresses: Some(FilterList {
                action: FilterType::Exclude,
                items: vec![mock_ip.to_string()],
            }),
            mac_addresses: None,
            scopes: None,
            uuids: None,
            discovery_timeout_seconds: 1,
        };
        assert!(apply_filters(&onvif_config, mock_uri, mock_uuid, &mock)
            .await
            .is_none());
    }

    #[tokio::test]
    async fn test_apply_filters_exclude_ip_similar() {
        let mock_uri = "device_uri";
        let mock_uuid = "device_uuid";
        let mock_ip = "mock.ip";
        let mock_mac = "mock:mac";

        let mut mock = MockOnvifQuery::new();
        configure_scenario(
            &mut mock,
            Some(IpAndMac {
                mock_uri,
                mock_ip,
                mock_mac,
            }),
        );

        let onvif_config = OnvifDiscoveryDetails {
            ip_addresses: Some(FilterList {
                action: FilterType::Exclude,
                items: vec!["mock.i".to_string()],
            }),
            mac_addresses: None,
            scopes: None,
            uuids: None,
            discovery_timeout_seconds: 1,
        };
        let instance = apply_filters(&onvif_config, mock_uri, mock_uuid, &mock)
            .await
            .unwrap();

        assert_eq!(
            expected_device(mock_uri, mock_uuid, mock_ip, mock_mac),
            instance
        );
    }

    #[tokio::test]
    async fn test_apply_filters_include_mac_exist() {
        let mock_uri = "device_uri";
        let mock_uuid = "device_uuid";
        let mock_ip = "mock.ip";
        let mock_mac = "mock:mac";

        let mut mock = MockOnvifQuery::new();
        configure_scenario(
            &mut mock,
            Some(IpAndMac {
                mock_uri,
                mock_ip,
                mock_mac,
            }),
        );

        let onvif_config = OnvifDiscoveryDetails {
            ip_addresses: None,
            mac_addresses: Some(FilterList {
                action: FilterType::Include,
                items: vec![mock_mac.to_string()],
            }),
            scopes: None,
            uuids: None,
            discovery_timeout_seconds: 1,
        };
        let instance = apply_filters(&onvif_config, mock_uri, mock_uuid, &mock)
            .await
            .unwrap();

        assert_eq!(
            expected_device(mock_uri, mock_uuid, mock_ip, mock_mac),
            instance
        );
    }

    #[tokio::test]
    async fn test_apply_filters_include_mac_nonexist() {
        let mock_uri = "device_uri";
        let mock_uuid = "device_uuid";

        let mut mock = MockOnvifQuery::new();
        configure_scenario(
            &mut mock,
            Some(IpAndMac {
                mock_uri,
                mock_ip: "mock.ip",
                mock_mac: "mock:mac",
            }),
        );

        let onvif_config = OnvifDiscoveryDetails {
            ip_addresses: None,
            mac_addresses: Some(FilterList {
                action: FilterType::Include,
                items: vec!["nonexist:mac".to_string()],
            }),
            scopes: None,
            uuids: None,
            discovery_timeout_seconds: 1,
        };
        assert!(apply_filters(&onvif_config, mock_uri, mock_uuid, &mock)
            .await
            .is_none());
    }

    #[tokio::test]
    async fn test_apply_filters_exclude_mac_nonexist() {
        let mock_uri = "device_uri";
        let mock_uuid = "device_uuid";
        let mock_ip = "mock.ip";
        let mock_mac = "mock:mac";

        let mut mock = MockOnvifQuery::new();
        configure_scenario(
            &mut mock,
            Some(IpAndMac {
                mock_uri,
                mock_ip: "mock.ip",
                mock_mac: "mock:mac",
            }),
        );

        let onvif_config = OnvifDiscoveryDetails {
            ip_addresses: None,
            mac_addresses: Some(FilterList {
                action: FilterType::Exclude,
                items: vec!["nonexist:mac".to_string()],
            }),
            scopes: None,
            uuids: None,
            discovery_timeout_seconds: 1,
        };
        let instance = apply_filters(&onvif_config, mock_uri, mock_uuid, &mock)
            .await
            .unwrap();

        assert_eq!(
            expected_device(mock_uri, mock_uuid, mock_ip, mock_mac),
            instance
        );
    }

    #[tokio::test]
    async fn test_apply_filters_exclude_mac_exist() {
        let mock_uri = "device_uri";
        let mock_uuid = "device_uuid";
        let mock_mac = "mock:mac";

        let mut mock = MockOnvifQuery::new();
        configure_scenario(
            &mut mock,
            Some(IpAndMac {
                mock_uri,
                mock_ip: "mock.ip",
                mock_mac,
            }),
        );

        let onvif_config = OnvifDiscoveryDetails {
            ip_addresses: None,
            mac_addresses: Some(FilterList {
                action: FilterType::Exclude,
                items: vec![mock_mac.to_string()],
            }),
            scopes: None,
            uuids: None,
            discovery_timeout_seconds: 1,
        };
        assert!(apply_filters(&onvif_config, mock_uri, mock_uuid, &mock)
            .await
            .is_none());
    }

    #[tokio::test]
    async fn test_apply_filters_include_mac_exist_different_letter_cases() {
        let mock_uri = "device_uri";
        let mock_uuid = "device_uuid";
        let mock_ip = "mock.ip";
        let mock_mac = "MocK:Mac";

        let mut mock = MockOnvifQuery::new();
        configure_scenario(
            &mut mock,
            Some(IpAndMac {
                mock_uri,
                mock_ip,
                mock_mac,
            }),
        );

        let onvif_config = OnvifDiscoveryDetails {
            ip_addresses: None,
            mac_addresses: Some(FilterList {
                action: FilterType::Include,
                items: vec![mock_mac.to_uppercase()],
            }),
            scopes: None,
            uuids: None,
            discovery_timeout_seconds: 1,
        };
        let instance = apply_filters(&onvif_config, mock_uri, mock_uuid, &mock)
            .await
            .unwrap();

        assert_eq!(
            expected_device(mock_uri, mock_uuid, mock_ip, mock_mac),
            instance
        );
    }

    #[tokio::test]
    async fn test_apply_filters_exclude_mac_exist_different_letter_cases() {
        let mock_uri = "device_uri";
        let mock_uuid = "device_uuid";
        let mock_ip = "mock.ip";
        let mock_mac = "MocK:Mac";

        let mut mock = MockOnvifQuery::new();
        configure_scenario(
            &mut mock,
            Some(IpAndMac {
                mock_uri,
                mock_ip,
                mock_mac,
            }),
        );

        let onvif_config = OnvifDiscoveryDetails {
            ip_addresses: None,
            mac_addresses: Some(FilterList {
                action: FilterType::Exclude,
                items: vec![mock_mac.to_uppercase()],
            }),
            scopes: None,
            uuids: None,
            discovery_timeout_seconds: 1,
        };
        assert!(apply_filters(&onvif_config, mock_uri, mock_uuid, &mock)
            .await
            .is_none());
    }

    #[tokio::test]
    async fn test_apply_filters_include_uuid_exist() {
        let mock_uri = "device_uri";
        let mock_uuid = "device_uuid";
        let mock_ip = "mock.ip";
        let mock_mac = "mock:mac";

        let mut mock = MockOnvifQuery::new();
        configure_scenario(
            &mut mock,
            Some(IpAndMac {
                mock_uri,
                mock_ip,
                mock_mac,
            }),
        );

        let onvif_config = OnvifDiscoveryDetails {
            ip_addresses: None,
            mac_addresses: None,
            scopes: None,
            uuids: Some(FilterList {
                action: FilterType::Include,
                items: vec![mock_uuid.to_string()],
            }),
            discovery_timeout_seconds: 1,
        };
        let instance = apply_filters(&onvif_config, mock_uri, mock_uuid, &mock)
            .await
            .unwrap();

        assert_eq!(
            expected_device(mock_uri, mock_uuid, mock_ip, mock_mac),
            instance
        );
    }

    #[tokio::test]
    async fn test_apply_filters_include_uuid_nonexist() {
        let mock_uri = "device_uri";
        let mock_uuid = "device_uuid";

        let mock = MockOnvifQuery::new();
        let onvif_config = OnvifDiscoveryDetails {
            ip_addresses: None,
            mac_addresses: None,
            scopes: None,
            uuids: Some(FilterList {
                action: FilterType::Include,
                items: vec!["nonexist-uuid".to_string()],
            }),
            discovery_timeout_seconds: 1,
        };
        assert!(apply_filters(&onvif_config, mock_uri, mock_uuid, &mock)
            .await
            .is_none());
    }

    #[tokio::test]
    async fn test_apply_filters_include_uuid_similar() {
        let mock_uri = "device_uri";
        let mock_uuid = "device_uuid";

        let mock = MockOnvifQuery::new();
        let onvif_config = OnvifDiscoveryDetails {
            ip_addresses: None,
            mac_addresses: None,
            scopes: None,
            uuids: Some(FilterList {
                action: FilterType::Include,
                items: vec!["device_uui".to_string()],
            }),
            discovery_timeout_seconds: 1,
        };
        assert!(apply_filters(&onvif_config, mock_uri, mock_uuid, &mock)
            .await
            .is_none());
    }

    #[tokio::test]
    async fn test_apply_filters_exclude_uuid_exist() {
        let mock_uri = "device_uri";
        let mock_uuid = "device_uuid";

        let mock = MockOnvifQuery::new();
        let onvif_config = OnvifDiscoveryDetails {
            ip_addresses: None,
            mac_addresses: None,
            scopes: None,
            uuids: Some(FilterList {
                action: FilterType::Exclude,
                items: vec![mock_uuid.to_string()],
            }),
            discovery_timeout_seconds: 1,
        };
        assert!(apply_filters(&onvif_config, mock_uri, mock_uuid, &mock)
            .await
            .is_none());
    }

    #[tokio::test]
    async fn test_apply_filters_exclude_uuid_nonexist() {
        let mock_uri = "device_uri";
        let mock_uuid = "device_uuid";
        let mock_ip = "mock.ip";
        let mock_mac = "mock:mac";

        let mut mock = MockOnvifQuery::new();
        configure_scenario(
            &mut mock,
            Some(IpAndMac {
                mock_uri,
                mock_ip: "mock.ip",
                mock_mac: "mock:mac",
            }),
        );

        let onvif_config = OnvifDiscoveryDetails {
            ip_addresses: None,
            mac_addresses: None,
            scopes: None,
            uuids: Some(FilterList {
                action: FilterType::Exclude,
                items: vec!["nonexist-uuid".to_string()],
            }),
            discovery_timeout_seconds: 1,
        };
        let instance = apply_filters(&onvif_config, mock_uri, mock_uuid, &mock)
            .await
            .unwrap();

        assert_eq!(
            expected_device(mock_uri, mock_uuid, mock_ip, mock_mac),
            instance
        );
    }

    #[tokio::test]
    async fn test_apply_filters_exclude_uuid_similar() {
        let mock_uri = "device_uri";
        let mock_uuid = "device_uuid";
        let mock_ip = "mock.ip";
        let mock_mac = "mock:mac";

        let mut mock = MockOnvifQuery::new();
        configure_scenario(
            &mut mock,
            Some(IpAndMac {
                mock_uri,
                mock_ip,
                mock_mac,
            }),
        );

        let onvif_config = OnvifDiscoveryDetails {
            ip_addresses: None,
            mac_addresses: None,
            scopes: None,
            uuids: Some(FilterList {
                action: FilterType::Exclude,
                items: vec!["device_uui".to_string()],
            }),
            discovery_timeout_seconds: 1,
        };
        let instance = apply_filters(&onvif_config, mock_uri, mock_uuid, &mock)
            .await
            .unwrap();

        assert_eq!(
            expected_device(mock_uri, mock_uuid, mock_ip, mock_mac),
            instance
        );
    }

    #[tokio::test]
    async fn test_apply_filters_include_uuid_exist_different_letter_cases() {
        let mock_uri = "device_uri";
        let mock_uuid = "device_uuid";
        let mock_ip = "mock.ip";
        let mock_mac = "MocK:Mac";

        let mut mock = MockOnvifQuery::new();
        configure_scenario(
            &mut mock,
            Some(IpAndMac {
                mock_uri,
                mock_ip,
                mock_mac,
            }),
        );

        let onvif_config = OnvifDiscoveryDetails {
            ip_addresses: None,
            mac_addresses: None,
            scopes: None,
            uuids: Some(FilterList {
                action: FilterType::Include,
                items: vec![mock_uuid.to_uppercase()],
            }),
            discovery_timeout_seconds: 1,
        };
        let instance = apply_filters(&onvif_config, mock_uri, mock_uuid, &mock)
            .await
            .unwrap();

        assert_eq!(
            expected_device(mock_uri, mock_uuid, mock_ip, mock_mac),
            instance
        );
    }

    #[tokio::test]
    async fn test_apply_filters_exclude_uuid_exist_different_letter_cases() {
        let mock_uri = "device_uri";
        let mock_uuid = "device_uuid";

        let mock = MockOnvifQuery::new();
        let onvif_config = OnvifDiscoveryDetails {
            ip_addresses: None,
            mac_addresses: None,
            scopes: None,
            uuids: Some(FilterList {
                action: FilterType::Exclude,
                items: vec![mock_uuid.to_uppercase()],
            }),
            discovery_timeout_seconds: 1,
        };
        assert!(apply_filters(&onvif_config, mock_uri, mock_uuid, &mock)
            .await
            .is_none());
    }
}<|MERGE_RESOLUTION|>--- conflicted
+++ resolved
@@ -163,24 +163,7 @@
     mac_filter_list: Option<&FilterList>,
     device_service_uri: &str,
     onvif_query: &impl OnvifQuery,
-<<<<<<< HEAD
 ) -> Option<HashMap<String, String>> {
-=======
-) -> Option<(String, Device)> {
-    info!(
-        "apply_filters - device service url {}, uuid {}",
-        device_service_uri, device_uuid
-    );
-    // Evaluate device uuid against uuids filter if provided
-    if util::execute_filter(
-        discovery_handler_config.uuids.as_ref(),
-        &[device_uuid.to_string()],
-        |uuid, pattern| uuid.to_lowercase() == pattern.to_lowercase(),
-    ) {
-        return None;
-    }
-
->>>>>>> 18f7dd4b
     let (ip_address, mac_address) = match onvif_query
         .get_device_ip_and_mac_address(device_service_uri)
         .await
@@ -234,6 +217,14 @@
         "apply_filters - device service url {}, uuid {}",
         device_service_uri, device_uuid
     );
+    // Evaluate device uuid against uuids filter if provided
+    if util::execute_filter(
+        discovery_handler_config.uuids.as_ref(),
+        &[device_uuid.to_string()],
+        |uuid, pattern| uuid.to_lowercase() == pattern.to_lowercase(),
+    ) {
+        return None;
+    }
     let ip_and_mac_properties = apply_ip_and_mac_address_filters(
         discovery_handler_config.ip_addresses.as_ref(),
         discovery_handler_config.mac_addresses.as_ref(),
