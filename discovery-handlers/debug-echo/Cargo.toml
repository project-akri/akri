--- conflicted
+++ resolved
@@ -1,10 +1,6 @@
 [package]
 name = "akri-debug-echo"
-<<<<<<< HEAD
-version = "0.5.1"
-=======
 version = "0.6.0"
->>>>>>> f0fa7911
 authors = ["Kate Goldenring <kate.goldenring@microsoft.com>"]
 edition = "2018"
 
