--- conflicted
+++ resolved
@@ -1,11 +1,7 @@
 [package]
 name = "akri-udev"
-<<<<<<< HEAD
-version = "0.12.4"
-=======
 version = "0.12.6"
 license = "Apache-2.0"
->>>>>>> db445cb4
 authors = ["Kate Goldenring <kate.goldenring@microsoft.com>"]
 edition = "2018"
 rust-version = "1.68.1"
