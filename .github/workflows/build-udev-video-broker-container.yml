name: Build UDEV Broker

on:
  workflow_run:
    workflows: ["Build Production Rust Code"]
<<<<<<< HEAD
=======
    branches:
    - main
    - 'v[0-9]+.[0-9]+.[0-9]+*'
>>>>>>> b78d3015
    types: 
      - completed

env:
  AKRI_COMPONENT: udev-video-broker
  MAKEFILE_COMPONENT: udev

jobs:

  per-arch:
    if: ${{ github.event.workflow_run.conclusion == 'success' }}
    runs-on: ubuntu-latest
    timeout-minutes: 40
    strategy:
      matrix:
        arch:
          - arm64v8
          - arm32v7
          - amd64

    steps:
    - name: Checkout the head commit of the branch
      uses: actions/checkout@v2
      with:
        persist-credentials: false

    - name: Prepare To Install
      uses: actions/setup-node@v1
      with:
        node-version: 12
    - name: Install Deps
      run: |
        yarn install
        yarn add @actions/core @actions/github @actions/exec fs

    - name: Download rust build artifacts
      uses: dawidd6/action-download-artifact@v2
      with:
        workflow: ${{ github.event.workflow_run.workflow_id }}
        workflow_conclusion: success
        commit: ${{ github.event.workflow_run.head_sha }}
        name: rust-${{ matrix.arch }}-binaries
        path: /tmp

    - name: Unpack Rust binaries
      run: |
        tar -xvf /tmp/rust-${{ matrix.arch }}-binaries.tar

    - name: Run Per-Arch component build for ${{ env.AKRI_COMPONENT }}
      uses: ./.github/actions/build-component-per-arch
      with:
        github_event_name: ${{ github.event.workflow_run.event }}
        github_ref: ${{ github.ref }}
        container_name: ${{ env.AKRI_COMPONENT }}
        container_prefix: ghcr.io/deislabs/akri
        container_registry_base_url: ghcr.io
        container_registry_username: ${{ secrets.crUsername }}
        container_registry_password: ${{ secrets.crPassword }}
        makefile_component_name: ${{ env.MAKEFILE_COMPONENT }}
        platform: ${{ matrix.arch }}
        build_rust: "0"

  multi-arch:
    if: ${{ github.event.workflow_run.conclusion == 'success' }} && ((github.event.workflow_run.event == 'release') || (github.event.workflow_run.event == 'push' && github.ref == 'refs/heads/main'))
    needs: per-arch
    runs-on: ubuntu-latest
    timeout-minutes: 5

    steps:
    - name: Checkout repo
      uses: actions/checkout@v2
      with:
        persist-credentials: false

    - name: Prepare To Install
      uses: actions/setup-node@v1
      with:
        node-version: 12
    - name: Install Deps
      run: |
        yarn install
        yarn add @actions/core @actions/github @actions/exec fs

    - name: Run Multi-Arch component build for ${{ env.AKRI_COMPONENT }}
      uses: ./.github/actions/build-component-multi-arch
      with:
        github_event_name: ${{ github.event.workflow_run.event }}
        container_name: ${{ env.AKRI_COMPONENT }}
        container_prefix: ghcr.io/deislabs/akri
        container_registry_base_url: ghcr.io
        container_registry_username: ${{ secrets.crUsername }}
        container_registry_password: ${{ secrets.crPassword }}
        makefile_component_name: ${{ env.MAKEFILE_COMPONENT }}
<|MERGE_RESOLUTION|>--- conflicted
+++ resolved
@@ -1,104 +1,101 @@
-name: Build UDEV Broker
-
-on:
-  workflow_run:
-    workflows: ["Build Production Rust Code"]
-<<<<<<< HEAD
-=======
-    branches:
-    - main
-    - 'v[0-9]+.[0-9]+.[0-9]+*'
->>>>>>> b78d3015
-    types: 
-      - completed
-
-env:
-  AKRI_COMPONENT: udev-video-broker
-  MAKEFILE_COMPONENT: udev
-
-jobs:
-
-  per-arch:
-    if: ${{ github.event.workflow_run.conclusion == 'success' }}
-    runs-on: ubuntu-latest
-    timeout-minutes: 40
-    strategy:
-      matrix:
-        arch:
-          - arm64v8
-          - arm32v7
-          - amd64
-
-    steps:
-    - name: Checkout the head commit of the branch
-      uses: actions/checkout@v2
-      with:
-        persist-credentials: false
-
-    - name: Prepare To Install
-      uses: actions/setup-node@v1
-      with:
-        node-version: 12
-    - name: Install Deps
-      run: |
-        yarn install
-        yarn add @actions/core @actions/github @actions/exec fs
-
-    - name: Download rust build artifacts
-      uses: dawidd6/action-download-artifact@v2
-      with:
-        workflow: ${{ github.event.workflow_run.workflow_id }}
-        workflow_conclusion: success
-        commit: ${{ github.event.workflow_run.head_sha }}
-        name: rust-${{ matrix.arch }}-binaries
-        path: /tmp
-
-    - name: Unpack Rust binaries
-      run: |
-        tar -xvf /tmp/rust-${{ matrix.arch }}-binaries.tar
-
-    - name: Run Per-Arch component build for ${{ env.AKRI_COMPONENT }}
-      uses: ./.github/actions/build-component-per-arch
-      with:
-        github_event_name: ${{ github.event.workflow_run.event }}
-        github_ref: ${{ github.ref }}
-        container_name: ${{ env.AKRI_COMPONENT }}
-        container_prefix: ghcr.io/deislabs/akri
-        container_registry_base_url: ghcr.io
-        container_registry_username: ${{ secrets.crUsername }}
-        container_registry_password: ${{ secrets.crPassword }}
-        makefile_component_name: ${{ env.MAKEFILE_COMPONENT }}
-        platform: ${{ matrix.arch }}
-        build_rust: "0"
-
-  multi-arch:
-    if: ${{ github.event.workflow_run.conclusion == 'success' }} && ((github.event.workflow_run.event == 'release') || (github.event.workflow_run.event == 'push' && github.ref == 'refs/heads/main'))
-    needs: per-arch
-    runs-on: ubuntu-latest
-    timeout-minutes: 5
-
-    steps:
-    - name: Checkout repo
-      uses: actions/checkout@v2
-      with:
-        persist-credentials: false
-
-    - name: Prepare To Install
-      uses: actions/setup-node@v1
-      with:
-        node-version: 12
-    - name: Install Deps
-      run: |
-        yarn install
-        yarn add @actions/core @actions/github @actions/exec fs
-
-    - name: Run Multi-Arch component build for ${{ env.AKRI_COMPONENT }}
-      uses: ./.github/actions/build-component-multi-arch
-      with:
-        github_event_name: ${{ github.event.workflow_run.event }}
-        container_name: ${{ env.AKRI_COMPONENT }}
-        container_prefix: ghcr.io/deislabs/akri
-        container_registry_base_url: ghcr.io
-        container_registry_username: ${{ secrets.crUsername }}
-        container_registry_password: ${{ secrets.crPassword }}
-        makefile_component_name: ${{ env.MAKEFILE_COMPONENT }}
+name: Build UDEV Broker
+
+on:
+  workflow_run:
+    workflows: ["Build Production Rust Code"]
+    branches:
+    - main
+    - 'v[0-9]+.[0-9]+.[0-9]+*'
+    types: 
+      - completed
+
+env:
+  AKRI_COMPONENT: udev-video-broker
+  MAKEFILE_COMPONENT: udev
+
+jobs:
+
+  per-arch:
+    if: ${{ github.event.workflow_run.conclusion == 'success' }}
+    runs-on: ubuntu-latest
+    timeout-minutes: 40
+    strategy:
+      matrix:
+        arch:
+          - arm64v8
+          - arm32v7
+          - amd64
+
+    steps:
+    - name: Checkout the head commit of the branch
+      uses: actions/checkout@v2
+      with:
+        persist-credentials: false
+
+    - name: Prepare To Install
+      uses: actions/setup-node@v1
+      with:
+        node-version: 12
+    - name: Install Deps
+      run: |
+        yarn install
+        yarn add @actions/core @actions/github @actions/exec fs
+
+    - name: Download rust build artifacts
+      uses: dawidd6/action-download-artifact@v2
+      with:
+        workflow: ${{ github.event.workflow_run.workflow_id }}
+        workflow_conclusion: success
+        commit: ${{ github.event.workflow_run.head_sha }}
+        name: rust-${{ matrix.arch }}-binaries
+        path: /tmp
+
+    - name: Unpack Rust binaries
+      run: |
+        tar -xvf /tmp/rust-${{ matrix.arch }}-binaries.tar
+
+    - name: Run Per-Arch component build for ${{ env.AKRI_COMPONENT }}
+      uses: ./.github/actions/build-component-per-arch
+      with:
+        github_event_name: ${{ github.event.workflow_run.event }}
+        github_ref: ${{ github.ref }}
+        container_name: ${{ env.AKRI_COMPONENT }}
+        container_prefix: ghcr.io/deislabs/akri
+        container_registry_base_url: ghcr.io
+        container_registry_username: ${{ secrets.crUsername }}
+        container_registry_password: ${{ secrets.crPassword }}
+        makefile_component_name: ${{ env.MAKEFILE_COMPONENT }}
+        platform: ${{ matrix.arch }}
+        build_rust: "0"
+
+  multi-arch:
+    if: ${{ github.event.workflow_run.conclusion == 'success' }} && ((github.event.workflow_run.event == 'release') || (github.event.workflow_run.event == 'push' && github.ref == 'refs/heads/main'))
+    needs: per-arch
+    runs-on: ubuntu-latest
+    timeout-minutes: 5
+
+    steps:
+    - name: Checkout repo
+      uses: actions/checkout@v2
+      with:
+        persist-credentials: false
+
+    - name: Prepare To Install
+      uses: actions/setup-node@v1
+      with:
+        node-version: 12
+    - name: Install Deps
+      run: |
+        yarn install
+        yarn add @actions/core @actions/github @actions/exec fs
+
+    - name: Run Multi-Arch component build for ${{ env.AKRI_COMPONENT }}
+      uses: ./.github/actions/build-component-multi-arch
+      with:
+        github_event_name: ${{ github.event.workflow_run.event }}
+        container_name: ${{ env.AKRI_COMPONENT }}
+        container_prefix: ghcr.io/deislabs/akri
+        container_registry_base_url: ghcr.io
+        container_registry_username: ${{ secrets.crUsername }}
+        container_registry_password: ${{ secrets.crPassword }}
+        makefile_component_name: ${{ env.MAKEFILE_COMPONENT }}