name: Test K3s, Kubernetes, and MicroK8s

on:
  workflow_dispatch:
    inputs:
  pull_request:
    branches: [main]
    paths:
      - test/run-end-to-end.py
      - test/run-conservation-of-broker-pod.py
      - test/run-helm-install-delete.py
      - test/run-webhook.py
      - test/shared_test_code.py
      - .github/workflows/run-test-cases.yml
      - build/containers/Dockerfile.agent
      - build/containers/Dockerfile.controller
      - deployment/helm/**
      - agent/**
      - controller/**
      - shared/**
      - version.txt
      - build/akri-containers.mk
      - Makefile
  push:
    branches: [main]
    paths:
      - test/run-end-to-end.py
      - test/run-conservation-of-broker-pod.py
      - test/run-helm-install-delete.py
      - test/run-webhook.py
      - test/shared_test_code.py
      - .github/workflows/run-test-cases.yml
      - build/containers/Dockerfile.agent
      - build/containers/Dockerfile.controller
      - deployment/helm/**
      - agent/**
      - controller/**
      - shared/**
      - version.txt
      - build/akri-containers.mk
      - Makefile
  release:
    types:
      - published

jobs:
  build-containers:
    runs-on: ubuntu-18.04
    timeout-minutes: 60

    steps:
      - name: Checkout the head commit of the branch
        uses: actions/checkout@v2
        with:
          persist-credentials: false

      - name: Build local containers for PR tests
        if: startsWith(github.event_name, 'pull_request')
        env:
          BUILD_AMD64: 1
          BUILD_ARM32: 0
          BUILD_ARM64: 0
          BUILD_SLIM_AGENT: 0
          AGENT_FEATURES: "agent-full"
          PACKAGES_TO_EXCLUDE: "akri-udev akri-onvif akri-opcua udev-video-broker debug-echo-discovery-handler onvif-discovery-handler opcua-discovery-handler udev-discovery-handler"
          PREFIX: ghcr.io/deislabs/akri
          LABEL_PREFIX: pr
          CARGO_INCREMENTAL: 0
        run: |
          make akri-build
          make controller-build-amd64
          make agent-full-build-amd64
          make webhook-configuration-build-amd64
          docker save ${PREFIX}/agent-full:${LABEL_PREFIX}-amd64 > agent.tar
          docker save ${PREFIX}/controller:${LABEL_PREFIX}-amd64 > controller.tar
          docker save ${PREFIX}/webhook-configuration:${LABEL_PREFIX}-amd64 > webhook-configuration.tar

      - name: Upload Agent container as artifact
        if: startsWith(github.event_name, 'pull_request')
        uses: actions/upload-artifact@v2
        with:
          name: agent.tar
          path: agent.tar
      - name: Upload Controller container as artifact
        if: startsWith(github.event_name, 'pull_request')
        uses: actions/upload-artifact@v2
        with:
          name: controller.tar
          path: controller.tar
      - name: Upload Webhook-Configuration container as artifact
        if: startsWith(github.event_name, 'pull_request')
        uses: actions/upload-artifact@v2
        with:
          name: webhook-configuration.tar
          path: webhook-configuration.tar

  test-cases:
    needs: build-containers
    runs-on: ubuntu-18.04
    timeout-minutes: 60

    strategy:
      fail-fast: false
      matrix:
        kube:
          - runtime: MicroK8s-latest
            version: latest
            crictl: v1.17.0
          - runtime: K3s-latest
            version: latest
            crictl: v1.17.0
<<<<<<< HEAD
          - runtime: Kubernetes-latest
            version: latest
=======
          - runtime: MicroK8s-1.20
            version: 1.20/stable
            crictl: v1.17.0
          - runtime: MicroK8s-1.21
            version: 1.21/stable
            crictl: v1.17.0
          - runtime: K3s-1.16
            version: v1.16.14+k3s1
            crictl: v1.16.0
          - runtime: K3s-1.17
            version: v1.17.17+k3s1
            crictl: v1.16.0
          - runtime: K3s-1.18
            version: v1.18.9+k3s1
            crictl: v1.17.0
          - runtime: K3s-1.19
            version: v1.19.10+k3s1
            crictl: v1.17.0
          - runtime: K3s-1.20
            version: v1.20.6+k3s1
            crictl: v1.17.0
          - runtime: K3s-1.21
            version: v1.21.5+k3s1
            crictl: v1.17.0
          - runtime: Kubernetes-1.16
            version: 1.16.15-00
            crictl: UNUSED
          - runtime: Kubernetes-1.17
            version: 1.17.14-00
            crictl: UNUSED
          - runtime: Kubernetes-1.18
            version: 1.18.12-00
            crictl: UNUSED
          - runtime: Kubernetes-1.19
            version: 1.19.4-00
            crictl: UNUSED
          - runtime: Kubernetes-1.20
            version: 1.20.1-00
            crictl: UNUSED
          - runtime: Kubernetes-1.21
            version: 1.21.0-00
>>>>>>> b9c89dcf
            crictl: UNUSED
          # - runtime: MicroK8s-1.16
          #   version: 1.16/stable
          #   crictl: v1.16.0
          # - runtime: MicroK8s-1.17
          #   version: 1.17/stable
          #   crictl: v1.16.0
          # - runtime: MicroK8s-1.18
          #   version: 1.18/stable
          #   crictl: v1.17.0
          # - runtime: MicroK8s-1.19
          #   version: 1.19/stable
          #   crictl: v1.17.0
          # - runtime: MicroK8s-1.20
          #   version: 1.20/stable
          #   crictl: v1.17.0
          # - runtime: MicroK8s-1.21
          #   version: 1.21/stable
          #   crictl: v1.17.0
          # - runtime: K3s-1.16
          #   version: v1.16.14+k3s1
          #   crictl: v1.16.0
          # - runtime: K3s-1.17
          #   version: v1.17.17+k3s1
          #   crictl: v1.16.0
          # - runtime: K3s-1.18
          #   version: v1.18.9+k3s1
          #   crictl: v1.17.0
          # - runtime: K3s-1.19
          #   version: v1.19.10+k3s1
          #   crictl: v1.17.0
          # - runtime: K3s-1.20
          #   version: v1.20.6+k3s1
          #   crictl: v1.17.0
          # - runtime: Kubernetes-1.16
          #   version: 1.16.15-00
          #   crictl: UNUSED
          # - runtime: Kubernetes-1.17
          #   version: 1.17.14-00
          #   crictl: UNUSED
          # - runtime: Kubernetes-1.18
          #   version: 1.18.12-00
          #   crictl: UNUSED
          # - runtime: Kubernetes-1.19
          #   version: 1.19.4-00
          #   crictl: UNUSED
          # - runtime: Kubernetes-1.20
          #   version: 1.20.1-00
          #   crictl: UNUSED
          # - runtime: Kubernetes-1.21
          #   version: 1.21.0-00
          #   crictl: UNUSED
        test:
          - case: end-to-end
            file: test/run-end-to-end.py
          - case: webhook
            file: test/run-webhook.py

    steps:
      - name: Checkout the head commit of the branch
        uses: actions/checkout@v2
        with:
          persist-credentials: false

      - name: Setup Python
        uses: actions/setup-python@v2
        with:
          python-version: 3.8
      - name: Install Python kubernetes dependency
        run: |
          python -m pip install --upgrade pip
          pip install kubernetes

      - name: Download Agent container artifact
        if: startsWith(github.event_name, 'pull_request')
        uses: actions/download-artifact@v2
        with:
          name: agent.tar
      - name: Download Controller container artifact
        if: startsWith(github.event_name, 'pull_request')
        uses: actions/download-artifact@v2
        with:
          name: controller.tar
      - name: Download Webhook-Configuration container artifact
        if: startsWith(github.event_name, 'pull_request')
        uses: actions/download-artifact@v2
        with:
          name: webhook-configuration.tar

      - if: startsWith(matrix.kube.runtime, 'K3s')
        name: Install K3s
        # env:
        #   INSTALL_K3S_VERSION: ${{ matrix.kube.version }}
        run: |
          sudo curl -sfL https://get.k3s.io -o install.sh
          sudo chmod +x install.sh
          ./install.sh server --kubelet-arg=eviction-hard="imagefs.available<1%,nodefs.available<1%" --kubelet-arg=eviction-minimum-reclaim="imagefs.available=1%,nodefs.available=1%"
          sudo addgroup k3s-admin
          sudo adduser $USER k3s-admin
          sudo usermod -a -G k3s-admin $USER
          sudo chgrp k3s-admin /etc/rancher/k3s/k3s.yaml
          sudo chmod g+r /etc/rancher/k3s/k3s.yaml
          sudo chmod 666 /etc/rancher/k3s/*
          mkdir -p ~/.kube/ && cp /etc/rancher/k3s/k3s.yaml ~/.kube/config
          curl -L https://github.com/kubernetes-sigs/cri-tools/releases/download/${{ matrix.kube.crictl }}/crictl-${{ matrix.kube.crictl }}-linux-amd64.tar.gz --output crictl-${{ matrix.kube.crictl }}-linux-amd64.tar.gz
          sudo tar zxvf crictl-${{ matrix.kube.crictl }}-linux-amd64.tar.gz -C /usr/local/bin
          rm -f crictl-${{ matrix.kube.crictl }}-linux-amd64.tar.gz
          echo "--set agent.host.crictl=/usr/local/bin/crictl --set agent.host.dockerShimSock=/run/k3s/containerd/containerd.sock" > /tmp/cri_args_to_test.txt
          echo 'kubectl' > /tmp/runtime_cmd_to_test.txt
          echo '~/.kube/config' > /tmp/kubeconfig_path_to_test.txt
          until kubectl get node ${HOSTNAME,,} -o jsonpath='{@.metadata.name}:{range @.status.conditions[*]}{@.type}={@.status}' | grep 'Ready=True'; do echo "waiting for k3s to become ready"; sleep 10; done
          if [ "${{ matrix.kube.runtime }}" == "K3s-1.16" ]; then
            mkdir -p /var/lib/kubelet
            if [ -d /var/lib/kubelet/device-plugins ]; then
              sudo rm -rf /var/lib/kubelet/device-plugins
            fi
            sudo ln -s /var/lib/rancher/k3s/agent/kubelet/device-plugins /var/lib/kubelet/device-plugins
          fi

      - if: (startsWith(github.event_name, 'pull_request')) && (startsWith(matrix.kube.runtime, 'K3s'))
        name: Import local agent and controller to K3s
        run: |
          sudo k3s ctr image import agent.tar
          sudo k3s ctr image import controller.tar
          sudo k3s ctr image import webhook-configuration.tar

      - if: startsWith(matrix.kube.runtime, 'Kubernetes')
        name: Install Kubernetes
        run: |
          sudo apt-get update -y
          sudo apt-get install -y apt-transport-https ca-certificates curl
          sudo curl -fsSLo /usr/share/keyrings/kubernetes-archive-keyring.gpg https://packages.cloud.google.com/apt/doc/apt-key.gpg
          echo "deb [signed-by=/usr/share/keyrings/kubernetes-archive-keyring.gpg] https://apt.kubernetes.io/ kubernetes-xenial main" | sudo tee /etc/apt/sources.list.d/kubernetes.list
          sudo apt-get update
          sudo apt-get install -o Dpkg::Options::="--force-overwrite" -y --allow-downgrades kubelet kubeadm kubectl
          kubectl version && echo "kubectl return code: $?" || echo "kubectl return code: $?"
          kubeadm version && echo "kubeadm return code: $?" || echo "kubeadm return code: $?"
          kubelet --version && echo "kubelet return code: $?" || echo "kubelet return code: $?"
          sudo swapoff -a              
          sudo kubeadm init
          sudo mkdir -p $HOME/.kube
          sudo cp -i /etc/kubernetes/admin.conf $HOME/.kube/config
          sudo chown $(id -u):$(id -g) $HOME/.kube/config
          kubectl taint nodes --all node-role.kubernetes.io/master-
          echo '--set agent.host.crictl=/usr/bin/crictl --set agent.host.dockerShimSock=/var/run/dockershim.sock' > /tmp/cri_args_to_test.txt
          echo 'kubectl' > /tmp/runtime_cmd_to_test.txt
          echo '~/.kube/config' > /tmp/kubeconfig_path_to_test.txt
          until kubectl get node ${HOSTNAME,,} -o jsonpath='{@.metadata.name}:{range @.status.conditions[*]}{@.type}={@.status}' | grep 'Ready=True'; do echo "waiting for kubernetes to become ready"; sleep 10; done

      - if: (startsWith(github.event_name, 'pull_request')) && (startsWith(matrix.kube.runtime, 'Kubernetes'))
        name: Import local agent and controller to Kubernetes
        run: |
          sudo docker load --input agent.tar
          sudo docker load --input controller.tar
          sudo docker load --input webhook-configuration.tar

      - if: startsWith(matrix.kube.runtime, 'MicroK8s')
        name: Install MicroK8s
        run: |
          set -x
          sudo snap install microk8s --classic
          sudo microk8s status --wait-ready
          sudo usermod -a -G microk8s $USER
          sudo ls -la $HOME/.kube
          echo sudo chown $(id -u):$(id -g) $HOME/.kube
          sudo chown -f -R $USER $HOME/.kube --verbose
          sudo sh -c "microk8s.kubectl config view --raw >~/.kube/config"
          sudo cat ~/.kube/config
          sudo microk8s.enable rbac dns
          sudo sed -i 's/memory.available<100Mi,nodefs.available<1Gi,imagefs.available<1Gi/memory.available<25Mi,nodefs.available<50Mi,imagefs.available<50Mi/' /var/snap/microk8s/current/args/kubelet
          sudo systemctl restart snap.microk8s.daemon-kubelet
          until sudo microk8s.status --wait-ready; do sleep 5s; echo "Try again"; done
          curl -L https://github.com/kubernetes-sigs/cri-tools/releases/download/${{ matrix.kube.crictl }}/crictl-${{ matrix.kube.crictl }}-linux-amd64.tar.gz --output crictl-${{ matrix.kube.crictl }}-linux-amd64.tar.gz
          sudo tar zxvf crictl-${{ matrix.kube.crictl }}-linux-amd64.tar.gz -C /usr/local/bin
          rm -f crictl-${{ matrix.kube.crictl }}-linux-amd64.tar.gz
          echo '--set agent.host.crictl=/usr/local/bin/crictl --set agent.host.dockerShimSock=/var/snap/microk8s/common/run/containerd.sock' > /tmp/cri_args_to_test.txt
          echo 'microk8s kubectl' > /tmp/runtime_cmd_to_test.txt
          echo '~/.kube/config' > /tmp/kubeconfig_path_to_test.txt

      - if: (startsWith(github.event_name, 'pull_request')) && (startsWith(matrix.kube.runtime, 'MicroK8s'))
        name: Import local agent and controller to MicroK8s
        run: |
          sudo microk8s.status --wait-ready
          until sudo microk8s ctr images ls; do sleep 5s; echo "Try again"; done
          sudo microk8s ctr images ls
          sudo microk8s ctr --debug --timeout 60s images import agent.tar
          sudo microk8s ctr --debug --timeout 60s images import controller.tar
          sudo microk8s ctr --debug --timeout 60s images import webhook-configuration.tar
          sudo microk8s ctr images ls

      - name: Add Akri Helm Chart
        run: helm repo add akri-helm-charts https://deislabs.github.io/akri/

      # For push and release, we need to wait for the Helm chart and
      # associated containers to build.
      - if: github.event_name == 'push' || github.event_name == 'release'
        name: Set sleep duration before running script to 2700
        run: echo 2700 > /tmp/sleep_duration.txt

      # For pull_request, use the locally built containers.
      - if: startsWith(github.event_name, 'pull_request')
        name: Tell Helm to use the 'local' labels for container images
        run: |
          git fetch origin main
          git show origin/main:version.txt > /tmp/version_to_test.txt
          echo '--set agent.image.pullPolicy=Never,agent.image.tag=pr-amd64,controller.image.pullPolicy=Never,controller.image.tag=pr-amd64,webhookConfiguration.image.pullPolicy=Never,webhookConfiguration.image.tag=pr-amd64' > /tmp/extra_helm_args.txt
      # For non-PR (i.e. push, release, manual), version.txt is corresponds
      # to an existing Helm chart.
      - if: (!(startsWith(github.event_name, 'pull_request')))
        name: Use current version for push
        run: cat version.txt > /tmp/version_to_test.txt

      # For workflow_dispatch and pull_request, use the files in deployment/helm
      # as basis for helm install ... this enables us to test any changes made to
      # the helm chart files in a PR (where no helm chart is published)
      - if: github.event_name != 'push' && github.event_name != 'release'
        name: Tell Helm to use the files in deployment/helm to build chart
        run: |
          echo './deployment/helm' > /tmp/helm_chart_location.txt
      # For push, use a specific version of the `akri-dev` charts that are built and
      # published by the helm workflow.
      - if: github.event_name == 'push'
        name: Tell Helm to use the `akri-dev` published charts
        run: |
          echo "akri-helm-charts/akri-dev --version $(cat /tmp/version_to_test.txt)" > /tmp/helm_chart_location.txt
      # For release, use a specific version of the `akri` charts that are built and
      # published by the helm workflow.
      - if: github.event_name == 'release'
        name: Tell Helm to use the `akri` published charts
        run: |
          echo "akri-helm-charts/akri --version $(cat /tmp/version_to_test.txt)" > /tmp/helm_chart_location.txt

      - name: Execute test script ${{ matrix.test.file }}
        run: python ${{ matrix.test.file }}
      - name: Upload Agent log as artifact
        if: always()
        uses: actions/upload-artifact@v2
        with:
          name: ${{ matrix.kube.runtime }}-${{ matrix.test.case }}-agent-log
          path: /tmp/agent_log.txt
      - name: Upload controller log as artifact
        if: always()
        uses: actions/upload-artifact@v2
        with:
          name: ${{ matrix.kube.runtime }}-${{ matrix.test.case }}-controller-log
          path: /tmp/controller_log.txt
      - name: Upload webhook log as artifact
        if: always()
        uses: actions/upload-artifact@v2
        with:
          name: ${{ matrix.kube.runtime }}-${{ matrix.test.case }}-webhook-log
          path: /tmp/webhook_log.txt<|MERGE_RESOLUTION|>--- conflicted
+++ resolved
@@ -109,52 +109,8 @@
           - runtime: K3s-latest
             version: latest
             crictl: v1.17.0
-<<<<<<< HEAD
           - runtime: Kubernetes-latest
             version: latest
-=======
-          - runtime: MicroK8s-1.20
-            version: 1.20/stable
-            crictl: v1.17.0
-          - runtime: MicroK8s-1.21
-            version: 1.21/stable
-            crictl: v1.17.0
-          - runtime: K3s-1.16
-            version: v1.16.14+k3s1
-            crictl: v1.16.0
-          - runtime: K3s-1.17
-            version: v1.17.17+k3s1
-            crictl: v1.16.0
-          - runtime: K3s-1.18
-            version: v1.18.9+k3s1
-            crictl: v1.17.0
-          - runtime: K3s-1.19
-            version: v1.19.10+k3s1
-            crictl: v1.17.0
-          - runtime: K3s-1.20
-            version: v1.20.6+k3s1
-            crictl: v1.17.0
-          - runtime: K3s-1.21
-            version: v1.21.5+k3s1
-            crictl: v1.17.0
-          - runtime: Kubernetes-1.16
-            version: 1.16.15-00
-            crictl: UNUSED
-          - runtime: Kubernetes-1.17
-            version: 1.17.14-00
-            crictl: UNUSED
-          - runtime: Kubernetes-1.18
-            version: 1.18.12-00
-            crictl: UNUSED
-          - runtime: Kubernetes-1.19
-            version: 1.19.4-00
-            crictl: UNUSED
-          - runtime: Kubernetes-1.20
-            version: 1.20.1-00
-            crictl: UNUSED
-          - runtime: Kubernetes-1.21
-            version: 1.21.0-00
->>>>>>> b9c89dcf
             crictl: UNUSED
           # - runtime: MicroK8s-1.16
           #   version: 1.16/stable
@@ -188,6 +144,9 @@
           #   crictl: v1.17.0
           # - runtime: K3s-1.20
           #   version: v1.20.6+k3s1
+          #   crictl: v1.17.0
+          # - runtime: K3s-1.21
+          #   version: v1.21.5+k3s1
           #   crictl: v1.17.0
           # - runtime: Kubernetes-1.16
           #   version: 1.16.15-00
