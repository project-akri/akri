--- conflicted
+++ resolved
@@ -9,10 +9,7 @@
       - test/run-end-to-end.py
       - test/run-conservation-of-broker-pod.py
       - test/run-helm-install-delete.py
-<<<<<<< HEAD
       - test/run-webhook.py
-=======
->>>>>>> f37766b6
       - test/shared_test_code.py
       - .github/workflows/run-test-cases.yml
       - build/containers/Dockerfile.agent
@@ -30,10 +27,7 @@
       - test/run-end-to-end.py
       - test/run-conservation-of-broker-pod.py
       - test/run-helm-install-delete.py
-<<<<<<< HEAD
       - test/run-webhook.py
-=======
->>>>>>> f37766b6
       - test/shared_test_code.py
       - .github/workflows/run-test-cases.yml
       - build/containers/Dockerfile.agent
@@ -72,15 +66,10 @@
           make akri-build
           make controller-build-amd64
           make agent-build-amd64
-<<<<<<< HEAD
           make webhook-configuration-build-amd64
           docker save ${PREFIX}/agent:${LABEL_PREFIX}-amd64 > agent.tar
           docker save ${PREFIX}/controller:${LABEL_PREFIX}-amd64 > controller.tar
           docker save ${PREFIX}/webhook-configuration:${LABEL_PREFIX}-amd64 > webhook-configuration.tar
-=======
-          docker save ${PREFIX}/agent:${LABEL_PREFIX}-amd64 > agent.tar
-          docker save ${PREFIX}/controller:${LABEL_PREFIX}-amd64 > controller.tar
->>>>>>> f37766b6
 
       - name: Upload Agent container as artifact
         if: startsWith(github.event_name, 'pull_request')
@@ -94,15 +83,12 @@
         with:
           name: controller.tar
           path: controller.tar
-<<<<<<< HEAD
       - name: Upload Webhook-Configuration container as artifact
         if: startsWith(github.event_name, 'pull_request')
         uses: actions/upload-artifact@v2
         with:
           name: webhook-configuration.tar
           path: webhook-configuration.tar
-=======
->>>>>>> f37766b6
 
   test-cases:
     needs: build-containers
@@ -113,43 +99,6 @@
       fail-fast: false
       matrix:
         kube:
-<<<<<<< HEAD
-          # - runtime: MicroK8s-1.16
-          #   version: 1.16/stable
-          # - runtime: MicroK8s-1.17
-          #   version: 1.17/stable
-          - runtime: MicroK8s-1.18
-            version: 1.18/stable
-          - runtime: MicroK8s-1.19
-            version: 1.19/stable
-          - runtime: MicroK8s-1.20
-            version: 1.20/stable
-          # - runtime: K3s-1.16
-          #   version: v1.16.14+k3s1
-          # - runtime: K3s-1.17
-          #   version: v1.17.17+k3s1
-          - runtime: K3s-1.18
-            version: v1.18.9+k3s1
-          - runtime: K3s-1.19
-            version: v1.19.4+k3s1
-          - runtime: K3s-1.20
-            version: v1.20.0+k3s2
-          - runtime: Kubernetes-1.16
-            version: 1.16.15-00
-          - runtime: Kubernetes-1.17
-            version: 1.17.14-00
-          - runtime: Kubernetes-1.18
-            version: 1.18.12-00
-          - runtime: Kubernetes-1.19
-            version: 1.19.4-00
-          - runtime: Kubernetes-1.20
-            version: 1.20.1-00
-        test:
-          - case: end-to-end
-            file: test/run-end-to-end.py
-          - case: webhook
-            file: test/run-webhook.py
-=======
           - runtime: MicroK8s-1.16
             version: 1.16/stable
             crictl: v1.16.0
@@ -198,7 +147,8 @@
         test:
           - case: end-to-end
             file: test/run-end-to-end.py
->>>>>>> f37766b6
+          - case: webhook
+            file: test/run-webhook.py
 
     steps:
       - name: Checkout the head commit of the branch
@@ -225,14 +175,11 @@
         uses: actions/download-artifact@v2
         with:
           name: controller.tar
-<<<<<<< HEAD
       - name: Download Webhook-Configuration container artifact
         if: startsWith(github.event_name, 'pull_request')
         uses: actions/download-artifact@v2
         with:
           name: webhook-configuration.tar
-=======
->>>>>>> f37766b6
 
       - if: startsWith(matrix.kube.runtime, 'K3s')
         name: Install K3s
@@ -245,18 +192,6 @@
           sudo usermod -a -G k3s-admin $USER
           sudo chgrp k3s-admin /etc/rancher/k3s/k3s.yaml
           sudo chmod g+r /etc/rancher/k3s/k3s.yaml
-<<<<<<< HEAD
-          sudo chmod 666 /etc/rancher/k3s/* 
-          mkdir -p ~/.kube/ && cp /etc/rancher/k3s/k3s.yaml ~/.kube/config
-          VERSION="v1.17.0"
-          curl -L https://github.com/kubernetes-sigs/cri-tools/releases/download/$VERSION/crictl-${VERSION}-linux-amd64.tar.gz --output crictl-${VERSION}-linux-amd64.tar.gz
-          sudo tar zxvf crictl-$VERSION-linux-amd64.tar.gz -C $(pwd)
-          rm -f crictl-$VERSION-linux-amd64.tar.gz
-          echo '--set agent.host.crictl=$(pwd)/crictl --set agent.host.dockerShimSock=/run/k3s/containerd/containerd.sock' > /tmp/cri_args_to_test.txt
-          echo 'kubectl' > /tmp/runtime_cmd_to_test.txt
-          echo '~/.kube/config' > /tmp/kubeconfig_path_to_test.txt
-          until kubectl get node ${HOSTNAME,,} -o jsonpath='{@.metadata.name}:{range @.status.conditions[*]}{@.type}={@.status}' | grep 'Ready=True'; do echo "waiting for k3s to become ready"; sleep 10; done
-=======
           sudo chmod 666 /etc/rancher/k3s/*
           mkdir -p ~/.kube/ && cp /etc/rancher/k3s/k3s.yaml ~/.kube/config
           curl -L https://github.com/kubernetes-sigs/cri-tools/releases/download/${{ matrix.kube.crictl }}/crictl-${{ matrix.kube.crictl }}-linux-amd64.tar.gz --output crictl-${{ matrix.kube.crictl }}-linux-amd64.tar.gz
@@ -273,27 +208,19 @@
             fi
             sudo ln -s /var/lib/rancher/k3s/agent/kubelet/device-plugins /var/lib/kubelet/device-plugins
           fi
->>>>>>> f37766b6
 
       - if: (startsWith(github.event_name, 'pull_request')) && (startsWith(matrix.kube.runtime, 'K3s'))
         name: Import local agent and controller to K3s
         run: |
           sudo k3s ctr image import agent.tar
           sudo k3s ctr image import controller.tar
-<<<<<<< HEAD
           sudo k3s ctr image import webhook-configuration.tar
-=======
->>>>>>> f37766b6
 
       - if: startsWith(matrix.kube.runtime, 'Kubernetes')
         name: Install Kubernetes
         run: |
           sudo apt-get update -y
-<<<<<<< HEAD
-          sudo apt-get install -y --allow-downgrades kubelet=${{ matrix.kube.version }} kubeadm=${{ matrix.kube.version }} kubectl=${{ matrix.kube.version }} 
-=======
           sudo apt-get install -o Dpkg::Options::="--force-overwrite" -y --allow-downgrades kubelet=${{ matrix.kube.version }} kubeadm=${{ matrix.kube.version }} kubectl=${{ matrix.kube.version }} 
->>>>>>> f37766b6
           kubectl version && echo "kubectl return code: $?" || echo "kubectl return code: $?"
           kubeadm version && echo "kubeadm return code: $?" || echo "kubeadm return code: $?"
           kubelet --version && echo "kubelet return code: $?" || echo "kubelet return code: $?"
@@ -313,10 +240,7 @@
         run: |
           sudo docker load --input agent.tar
           sudo docker load --input controller.tar
-<<<<<<< HEAD
           sudo docker load --input webhook-configuration.tar
-=======
->>>>>>> f37766b6
 
       - if: startsWith(matrix.kube.runtime, 'MicroK8s')
         name: Install MicroK8s
@@ -329,24 +253,12 @@
           sudo chown -f -R $USER $HOME/.kube --verbose
           sudo sh -c "microk8s.kubectl config view --raw >~/.kube/config"
           sudo cat ~/.kube/config
-<<<<<<< HEAD
-          sudo microk8s.enable helm3
-          sudo microk8s.enable rbac
-          sudo microk8s.enable dns
-          sudo microk8s.status --wait-ready
-          VERSION="v1.17.0"
-          curl -L https://github.com/kubernetes-sigs/cri-tools/releases/download/$VERSION/crictl-${VERSION}-linux-amd64.tar.gz --output crictl-${VERSION}-linux-amd64.tar.gz
-          sudo tar zxvf crictl-$VERSION-linux-amd64.tar.gz -C /usr/local/bin
-          rm -f crictl-$VERSION-linux-amd64.tar.gz
-=======
-          # sudo microk8s.enable helm3
           sudo microk8s.enable rbac
           sudo microk8s.enable dns
           until sudo microk8s.status --wait-ready; do sleep 5s; echo "Try again"; done
           curl -L https://github.com/kubernetes-sigs/cri-tools/releases/download/${{ matrix.kube.crictl }}/crictl-${{ matrix.kube.crictl }}-linux-amd64.tar.gz --output crictl-${{ matrix.kube.crictl }}-linux-amd64.tar.gz
           sudo tar zxvf crictl-${{ matrix.kube.crictl }}-linux-amd64.tar.gz -C /usr/local/bin
           rm -f crictl-${{ matrix.kube.crictl }}-linux-amd64.tar.gz
->>>>>>> f37766b6
           echo '--set agent.host.crictl=/usr/local/bin/crictl --set agent.host.dockerShimSock=/var/snap/microk8s/common/run/containerd.sock' > /tmp/cri_args_to_test.txt
           echo 'microk8s kubectl' > /tmp/runtime_cmd_to_test.txt
           echo '~/.kube/config' > /tmp/kubeconfig_path_to_test.txt
@@ -359,10 +271,7 @@
           sudo microk8s ctr images ls
           sudo microk8s ctr --debug --timeout 10s images import agent.tar
           sudo microk8s ctr --debug --timeout 10s images import controller.tar
-<<<<<<< HEAD
           sudo microk8s ctr --debug --timeout 10s images import webhook-configuration.tar
-=======
->>>>>>> f37766b6
           sudo microk8s ctr images ls
 
       - name: Add Akri Helm Chart
@@ -380,11 +289,7 @@
         run: |
           git fetch origin main
           git show origin/main:version.txt > /tmp/version_to_test.txt
-<<<<<<< HEAD
           echo '--set agent.image.pullPolicy=Never,agent.image.tag=pr-amd64,controller.image.pullPolicy=Never,controller.image.tag=pr-amd64,webhookConfiguration.image.pullPolicy=Never,webhookConfiguration.image.tag=pr-amd64' > /tmp/extra_helm_args.txt
-=======
-          echo '--set agent.image.pullPolicy=Never,agent.image.tag=pr-amd64,controller.image.pullPolicy=Never,controller.image.tag=pr-amd64' > /tmp/extra_helm_args.txt
->>>>>>> f37766b6
       # For non-PR (i.e. push, release, manual), version.txt is corresponds
       # to an existing Helm chart.
       - if: (!(startsWith(github.event_name, 'pull_request')))
@@ -424,14 +329,10 @@
         uses: actions/upload-artifact@v2
         with:
           name: ${{ matrix.kube.runtime }}-${{ matrix.test.case }}-controller-log
-<<<<<<< HEAD
           path: /tmp/controller_log.txt
       - name: Upload webhook log as artifact
         if: always()
         uses: actions/upload-artifact@v2
         with:
           name: ${{ matrix.kube.runtime }}-${{ matrix.test.case }}-webhook-log
-          path: /tmp/webhook_log.txt
-=======
-          path: /tmp/controller_log.txt
->>>>>>> f37766b6
+          path: /tmp/webhook_log.txt