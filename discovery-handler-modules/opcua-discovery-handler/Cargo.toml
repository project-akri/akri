[package]
name = "opcua-discovery-handler"
<<<<<<< HEAD
version = "0.10.16"
=======
version = "0.11.4"
>>>>>>> 46ed7d37
authors = ["Kate Goldenring <kate.goldenring@microsoft.com>"]
edition = "2018"
rust-version = "1.68.1"

# See more keys and their definitions at https://doc.rust-lang.org/cargo/reference/manifest.html

[dependencies]
akri-discovery-utils = { path = "../../discovery-utils" }
akri-opcua = { path = "../../discovery-handlers/opcua" }
env_logger = "0.10.0"
log = "0.4"
tokio = { version = "1.0.1" }<|MERGE_RESOLUTION|>--- conflicted
+++ resolved
@@ -1,10 +1,6 @@
 [package]
 name = "opcua-discovery-handler"
-<<<<<<< HEAD
-version = "0.10.16"
-=======
 version = "0.11.4"
->>>>>>> 46ed7d37
 authors = ["Kate Goldenring <kate.goldenring@microsoft.com>"]
 edition = "2018"
 rust-version = "1.68.1"
