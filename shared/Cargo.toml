[package]
name = "akri-shared"
<<<<<<< HEAD
version = "0.2.0"
=======
version = "0.1.18"
>>>>>>> f37766b6
authors = ["<bfjelds@microsoft.com>"]
edition = "2018"

# See more keys and their definitions at https://doc.rust-lang.org/cargo/reference/manifest.html

[dependencies]
async-trait = "0.1.0"
bytes = "0.5"
either = '*'
anyhow = "1.0.38"
futures = "0.3.1"
futures-old = { version = "0.1", package = "futures" }
futures-util = "0.3"
env_logger = "0.6.1"
hyper = { version = "0.13.10", package = "hyper" }
kube = { version = "0.23.0", features = ["openapi"] }
k8s-openapi = { version = "0.6.0", features = ["v1_16"] }
log = "0.4"
mockall = "0.9.0"
prometheus = { version = "0.11.0", features = ["process"] }
rand = "0.7"
sxd-document = "0.3.0"
sxd-xpath = "0.4.0"
serde = "1.0"
serde_derive = "1.0"
serde_json = "1.0"
serde_yaml = "0.8"
tokio = { version = "0.2", features = ["full"] }
tokio-core = "0.1"
tokio-signal = "0.2"
warp = "0.2"<|MERGE_RESOLUTION|>--- conflicted
+++ resolved
@@ -1,10 +1,6 @@
 [package]
 name = "akri-shared"
-<<<<<<< HEAD
 version = "0.2.0"
-=======
-version = "0.1.18"
->>>>>>> f37766b6
 authors = ["<bfjelds@microsoft.com>"]
 edition = "2018"
 
