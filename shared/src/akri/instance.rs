--- conflicted
+++ resolved
@@ -335,16 +335,6 @@
         Configuration(String),
     }
     #[derive(Debug, PartialEq, Eq)]
-<<<<<<< HEAD
-    pub struct ParseDeviceUsageError;
-    #[derive(PartialEq, Clone, Debug, Default)]
-    pub struct DeviceUsage {
-        kind: DeviceUsageKind,
-        usage_name: String,
-    }
-
-    impl std::fmt::Display for DeviceUsage {
-=======
     pub struct ParseNodeUsageError;
     #[derive(PartialEq, Clone, Debug, Default)]
     pub struct NodeUsage {
@@ -353,66 +343,10 @@
     }
 
     impl std::fmt::Display for NodeUsage {
->>>>>>> 4e421d6f
         fn fmt(&self, f: &mut std::fmt::Formatter<'_>) -> std::fmt::Result {
             match &self.kind {
                 DeviceUsageKind::Free => write!(f, ""),
                 DeviceUsageKind::Configuration(vdev_id) => {
-<<<<<<< HEAD
-                    write!(f, "C:{}:{}", vdev_id, self.usage_name)
-                }
-                DeviceUsageKind::Instance => write!(f, "{}", self.usage_name),
-            }
-        }
-    }
-
-    impl std::str::FromStr for DeviceUsage {
-        type Err = ParseDeviceUsageError;
-        fn from_str(s: &str) -> Result<Self, Self::Err> {
-            if s.is_empty() {
-                return Ok(DeviceUsage {
-                    kind: DeviceUsageKind::Free,
-                    usage_name: s.to_string(),
-                });
-            }
-
-            // Format "C:<vdev_id>:<usage_name>"
-            if let Some((vdev_id, usage_name)) =
-                s.strip_prefix("C:").and_then(|s| s.split_once(':'))
-            {
-                if usage_name.is_empty() {
-                    return Err(ParseDeviceUsageError);
-                }
-                return Ok(DeviceUsage {
-                    kind: DeviceUsageKind::Configuration(vdev_id.to_string()),
-                    usage_name: usage_name.to_string(),
-                });
-            }
-
-            // Format "<usage_name>"
-            Ok(DeviceUsage {
-                kind: DeviceUsageKind::Instance,
-                usage_name: s.to_string(),
-            })
-        }
-    }
-
-    impl DeviceUsage {
-        pub fn create(kind: &DeviceUsageKind, usage_name: &str) -> Result<Self, anyhow::Error> {
-            match kind {
-                DeviceUsageKind::Free => {
-                    if !usage_name.is_empty() {
-                        return Err(anyhow::anyhow!(
-                            "Invalid input parameter, usage name: {} provided for free device usage",
-                            usage_name
-                        ));
-                    };
-                }
-                _ => {
-                    if usage_name.is_empty() {
-                        return Err(anyhow::anyhow!(
-                            "Invalid input parameter, no usage name provided for device usage"
-=======
                     write!(f, "C:{}:{}", vdev_id, self.node_name)
                 }
                 DeviceUsageKind::Instance => write!(f, "{}", self.node_name),
@@ -465,7 +399,6 @@
                     if node_name.is_empty() {
                         return Err(anyhow::anyhow!(
                             "Invalid input parameter, no node name provided for node usage"
->>>>>>> 4e421d6f
                         ));
                     };
                 }
@@ -473,11 +406,7 @@
 
             Ok(Self {
                 kind: kind.clone(),
-<<<<<<< HEAD
-                usage_name: usage_name.into(),
-=======
                 node_name: node_name.into(),
->>>>>>> 4e421d6f
             })
         }
 
@@ -485,21 +414,12 @@
             self.kind.clone()
         }
 
-<<<<<<< HEAD
-        pub fn get_usage_name(&self) -> String {
-            self.usage_name.clone()
-        }
-
-        pub fn is_same_usage(&self, usage_name: &str) -> bool {
-            self.usage_name == usage_name
-=======
         pub fn get_node_name(&self) -> String {
             self.node_name.clone()
         }
 
         pub fn is_same_node(&self, node_name: &str) -> bool {
             self.node_name == node_name
->>>>>>> 4e421d6f
         }
     }
 }
