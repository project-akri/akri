--- conflicted
+++ resolved
@@ -27,9 +27,6 @@
 ) -> Result<(), Box<dyn std::error::Error + Send + Sync + 'static>> {
     info!("register_discovery_handler - entered");
     loop {
-<<<<<<< HEAD
-        if let Ok(mut client) = get_client().await {
-=======
         // We will ignore this dummy uri because UDS does not use it.
         if let Ok(channel) = Endpoint::try_from("http://[::]:50051")?
             .connect_with_connector(tower::service_fn(move |_: Uri| {
@@ -38,7 +35,6 @@
             .await
         {
             let mut client = RegistrationClient::new(channel);
->>>>>>> c0ddafe8
             let request = Request::new(register_request.clone());
             client.register_discovery_handler(request).await?;
             break;
