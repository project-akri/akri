[package]
name = "akri-discovery-utils"
<<<<<<< HEAD
version = "0.6.16"
=======
version = "0.6.15"
>>>>>>> c6354307
authors = ["Kate Goldenring <kate.goldenring@microsoft.com>"]
edition = "2018"

# See more keys and their definitions at https://doc.rust-lang.org/cargo/reference/manifest.html

[dependencies]
akri-shared = { path = "../shared" }
async-stream = "0.3"
anyhow = "1.0.38"
async-trait = { version = "0.1.0", optional = true }
futures = { version = "0.3.1", package = "futures" }
log = "0.4"
prost = "0.8"
serde = "1.0"
serde_derive = "1.0"
serde_yaml = "0.8.11"
tempfile = { version = "3.1.0", optional = true }
tokio = { version = "1.0.1", features = ["time", "net", "sync"] }
tokio-stream = { version =  "0.1", features = ["net"] }
tonic = { version = "0.5.2", features = ["tls"] }
tower = "0.4.8" 

[features]
mock-discovery-handler = ["async-trait", "tempfile"]

[dev-dependencies]
async-trait = "0.1.0"
tempfile = "3.1.0"

[build-dependencies]
tonic-build = "0.5.2"<|MERGE_RESOLUTION|>--- conflicted
+++ resolved
@@ -1,10 +1,6 @@
 [package]
 name = "akri-discovery-utils"
-<<<<<<< HEAD
-version = "0.6.16"
-=======
 version = "0.6.15"
->>>>>>> c6354307
 authors = ["Kate Goldenring <kate.goldenring@microsoft.com>"]
 edition = "2018"
 
